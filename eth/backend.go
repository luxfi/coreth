// (c) 2019-2020, Ava Labs, Inc.
//
// This file is a derived work, based on the go-ethereum library whose original
// notices appear below.
//
// It is distributed under a license compatible with the licensing terms of the
// original code from which it is derived.
//
// Much love to the original authors for their work.
// **********
// Copyright 2014 The go-ethereum Authors
// This file is part of the go-ethereum library.
//
// The go-ethereum library is free software: you can redistribute it and/or modify
// it under the terms of the GNU Lesser General Public License as published by
// the Free Software Foundation, either version 3 of the License, or
// (at your option) any later version.
//
// The go-ethereum library is distributed in the hope that it will be useful,
// but WITHOUT ANY WARRANTY; without even the implied warranty of
// MERCHANTABILITY or FITNESS FOR A PARTICULAR PURPOSE. See the
// GNU Lesser General Public License for more details.
//
// You should have received a copy of the GNU Lesser General Public License
// along with the go-ethereum library. If not, see <http://www.gnu.org/licenses/>.

// Package eth implements the Ethereum protocol.
package eth

import (
	"errors"
	"fmt"
	"math/big"
	"sync"
	"time"

	"github.com/ava-labs/coreth/accounts"
	"github.com/ava-labs/coreth/consensus"
	"github.com/ava-labs/coreth/consensus/dummy"
	"github.com/ava-labs/coreth/core"
	"github.com/ava-labs/coreth/core/bloombits"
	"github.com/ava-labs/coreth/core/rawdb"
	"github.com/ava-labs/coreth/core/types"
	"github.com/ava-labs/coreth/core/vm"
	"github.com/ava-labs/coreth/eth/ethconfig"
	"github.com/ava-labs/coreth/eth/filters"
	"github.com/ava-labs/coreth/eth/gasprice"
	"github.com/ava-labs/coreth/eth/tracers"
	"github.com/ava-labs/coreth/internal/ethapi"
	"github.com/ava-labs/coreth/miner"
	"github.com/ava-labs/coreth/node"
	"github.com/ava-labs/coreth/params"
	"github.com/ava-labs/coreth/rpc"
	"github.com/ethereum/go-ethereum/common"
	"github.com/ethereum/go-ethereum/eth/downloader"
	"github.com/ethereum/go-ethereum/ethdb"
	"github.com/ethereum/go-ethereum/event"
	"github.com/ethereum/go-ethereum/log"
)

// Config contains the configuration options of the ETH protocol.
// Deprecated: use ethconfig.Config instead.
type Config = ethconfig.Config

var (
	DefaultSettings Settings = Settings{MaxBlocksPerRequest: 2000}
)

type Settings struct {
	MaxBlocksPerRequest int64 // Maximum number of blocks to serve per getLogs request
}

// Ethereum implements the Ethereum full node service.
type Ethereum struct {
	config *Config

	// Handlers
	txPool     *core.TxPool
	blockchain *core.BlockChain

	// DB interfaces
	chainDb ethdb.Database // Block chain database

	eventMux       *event.TypeMux
	engine         consensus.Engine
	accountManager *accounts.Manager

	bloomRequests     chan chan *bloombits.Retrieval // Channel receiving bloom data retrieval requests
	bloomIndexer      *core.ChainIndexer             // Bloom indexer operating during block imports
	closeBloomHandler chan struct{}

	APIBackend *EthAPIBackend

	miner     *miner.Miner
	gasPrice  *big.Int
	etherbase common.Address

	networkID     uint64
	netRPCService *ethapi.PublicNetAPI

	lock sync.RWMutex // Protects the variadic fields (e.g. gas price and etherbase)

	settings Settings // Settings for Ethereum API
}

// New creates a new Ethereum object (including the
// initialisation of the common Ethereum object)
func New(stack *node.Node, config *Config,
	cb *dummy.ConsensusCallbacks,
	mcb *miner.MinerCallbacks,
	chainDb ethdb.Database,
	settings Settings,
	lastAcceptedHash common.Hash,
) (*Ethereum, error) {
	if chainDb == nil {
		return nil, errors.New("chainDb cannot be nil")
	}
	// Ensure configuration values are compatible and sane
	if config.SyncMode == downloader.LightSync {
		return nil, errors.New("can't run eth.Ethereum in light sync mode")
	}
	if !config.SyncMode.IsValid() {
		return nil, fmt.Errorf("invalid sync mode %d", config.SyncMode)
	}
	if config.Miner.GasPrice == nil || config.Miner.GasPrice.Cmp(common.Big0) <= 0 {
		log.Warn("Sanitizing invalid miner gas price", "provided", config.Miner.GasPrice, "updated", ethconfig.DefaultConfig.Miner.GasPrice)
		config.Miner.GasPrice = new(big.Int).Set(ethconfig.DefaultConfig.Miner.GasPrice)
	}
	if config.NoPruning && config.TrieDirtyCache > 0 {
		// TODO: uncomment when re-enabling snapshots
		// if config.SnapshotCache > 0 {
		// 	config.TrieCleanCache += config.TrieDirtyCache * 3 / 5
		// 	config.SnapshotCache += config.TrieDirtyCache * 2 / 5
		// } else {
		// 	config.TrieCleanCache += config.TrieDirtyCache
		// }
		config.TrieDirtyCache = 0
	}
	log.Info("Allocated trie memory caches", "clean", common.StorageSize(config.TrieCleanCache)*1024*1024, "dirty", common.StorageSize(config.TrieDirtyCache)*1024*1024)

	chainConfig, genesisErr := core.SetupGenesisBlock(chainDb, config.Genesis)
	if genesisErr != nil {
		return nil, genesisErr
	}
	log.Info("Initialised chain configuration", "config", chainConfig)

	// FIXME RecoverPruning once that package is migrated over
	// if err := pruner.RecoverPruning(stack.ResolvePath(""), chainDb, stack.ResolvePath(config.TrieCleanCacheJournal)); err != nil {
	//             log.Error("Failed to recover state", "error", err)
	// }
	eth := &Ethereum{
		config:            config,
		chainDb:           chainDb,
		eventMux:          stack.EventMux(),
		accountManager:    stack.AccountManager(),
		engine:            dummy.NewDummyEngine(cb),
		closeBloomHandler: make(chan struct{}),
		networkID:         config.NetworkId,
		gasPrice:          config.Miner.GasPrice,
		etherbase:         config.Miner.Etherbase,
		bloomRequests:     make(chan chan *bloombits.Retrieval),
		bloomIndexer:      core.NewBloomIndexer(chainDb, params.BloomBitsBlocks, params.BloomConfirms),
		settings:          settings,
	}

	bcVersion := rawdb.ReadDatabaseVersion(chainDb)
	var dbVer = "<nil>"
	if bcVersion != nil {
		dbVer = fmt.Sprintf("%d", *bcVersion)
	}
	log.Info("Initialising Ethereum protocol", "network", config.NetworkId, "dbversion", dbVer)

	if !config.SkipBcVersionCheck {
		if bcVersion != nil && *bcVersion > core.BlockChainVersion {
			return nil, fmt.Errorf("database version is v%d, Coreth %s only supports v%d", *bcVersion, params.VersionWithMeta, core.BlockChainVersion)
		} else if bcVersion == nil || *bcVersion < core.BlockChainVersion {
			log.Warn("Upgrade blockchain database version", "from", dbVer, "to", core.BlockChainVersion)
			rawdb.WriteDatabaseVersion(chainDb, core.BlockChainVersion)
		}
	}
	var (
		vmConfig = vm.Config{
			EnablePreimageRecording: config.EnablePreimageRecording,
			EWASMInterpreter:        config.EWASMInterpreter,
			EVMInterpreter:          config.EVMInterpreter,
			AllowUnfinalizedQueries: config.AllowUnfinalizedQueries,
		}
		cacheConfig = &core.CacheConfig{
<<<<<<< HEAD
			TrieCleanLimit:    config.TrieCleanCache,
			TrieDirtyLimit:    config.TrieDirtyCache,
			TrieDirtyDisabled: config.NoPruning,
			// TODO: Enable snapshots once stable (when 0 they are disabled)
			// SnapshotLimit: config.SnapshotCache,
			Preimages: config.Preimages,
=======
			TrieCleanLimit: config.TrieCleanCache,
			// Original code (requires disk):
			// TrieCleanJournal:    stack.ResolvePath(config.TrieCleanCacheJournal),
			TrieCleanRejournal:  config.TrieCleanCacheRejournal,
			TrieCleanNoPrefetch: config.NoPrefetch,
			TrieDirtyLimit:      config.TrieDirtyCache,
			TrieDirtyDisabled:   config.NoPruning,
			TrieTimeLimit:       config.TrieTimeout,
			SnapshotLimit:       config.SnapshotCache,
			Preimages:           config.Preimages,
>>>>>>> 6c99672b
		}
	)
	var err error
	eth.blockchain, err = core.NewBlockChain(chainDb, cacheConfig, chainConfig, eth.engine, vmConfig, eth.shouldPreserve, &config.TxLookupLimit, lastAcceptedHash)
	if err != nil {
		return nil, err
	}
	eth.bloomIndexer.Start(eth.blockchain)

	// Original code (requires disk):
	// if config.TxPool.Journal != "" {
	// 	config.TxPool.Journal = stack.ResolvePath(config.TxPool.Journal)
	// }
	config.TxPool.Journal = ""
	eth.txPool = core.NewTxPool(config.TxPool, chainConfig, eth.blockchain)

	eth.miner = miner.New(eth, &config.Miner, chainConfig, eth.EventMux(), eth.engine, eth.isLocalBlock, mcb)

	// FIXME use node config to pass in config param on whether or not to allow unprotected
	// currently defaults to false.
	allowUnprotectedTxs := false
	eth.APIBackend = &EthAPIBackend{stack.Config().ExtRPCEnabled(), false, eth, nil}
	if allowUnprotectedTxs {
		log.Info("Unprotected transactions allowed")
	}
	gpoParams := config.GPO
	if gpoParams.Default == nil {
		gpoParams.Default = config.Miner.GasPrice
	}
	eth.APIBackend.gpo = gasprice.NewOracle(eth.APIBackend, gpoParams)

	if err != nil {
		return nil, err
	}

	// Start the RPC service
	eth.netRPCService = ethapi.NewPublicNetAPI(eth.NetVersion())

	// Register the backend on the node
	stack.RegisterAPIs(eth.APIs())

	return eth, nil
}

// APIs return the collection of RPC services the ethereum package offers.
// NOTE, some of these services probably need to be moved to somewhere else.
func (s *Ethereum) APIs() []rpc.API {
	apis := ethapi.GetAPIs(s.APIBackend)

	// Append tracing APIs
	apis = append(apis, tracers.APIs(s.APIBackend)...)

	// Append any APIs exposed explicitly by the consensus engine
	apis = append(apis, s.engine.APIs(s.BlockChain())...)

	// Append all the local APIs and return
	return append(apis, []rpc.API{
		{
			Namespace: "eth",
			Version:   "1.0",
			Service:   NewPublicEthereumAPI(s),
			Public:    true,
		}, {
			Namespace: "eth",
			Version:   "1.0",
			Service:   filters.NewPublicFilterAPI(s.APIBackend, false, 5*time.Minute),
			Public:    true,
		}, {
			Namespace: "admin",
			Version:   "1.0",
			Service:   NewPrivateAdminAPI(s),
		}, {
			Namespace: "debug",
			Version:   "1.0",
			Service:   NewPublicDebugAPI(s),
			Public:    true,
		}, {
			Namespace: "debug",
			Version:   "1.0",
			Service:   NewPrivateDebugAPI(s),
		}, {
			Namespace: "net",
			Version:   "1.0",
			Service:   s.netRPCService,
			Public:    true,
		},
	}...)
}

func (s *Ethereum) Etherbase() (eb common.Address, err error) {
	s.lock.RLock()
	etherbase := s.etherbase
	s.lock.RUnlock()

	if etherbase != (common.Address{}) {
		return etherbase, nil
	}
	if wallets := s.AccountManager().Wallets(); len(wallets) > 0 {
		if accounts := wallets[0].Accounts(); len(accounts) > 0 {
			etherbase := accounts[0].Address

			s.lock.Lock()
			s.etherbase = etherbase
			s.lock.Unlock()

			log.Info("Etherbase automatically configured", "address", etherbase)
			return etherbase, nil
		}
	}
	return common.Address{}, fmt.Errorf("etherbase must be explicitly specified")
}

// isLocalBlock checks whether the specified block is mined
// by local miner accounts.
//
// We regard two types of accounts as local miner account: etherbase
// and accounts specified via `txpool.locals` flag.
func (s *Ethereum) isLocalBlock(block *types.Block) bool {
	author, err := s.engine.Author(block.Header())
	if err != nil {
		log.Warn("Failed to retrieve block author", "number", block.NumberU64(), "hash", block.Hash(), "err", err)
		return false
	}
	// Check whether the given address is etherbase.
	s.lock.RLock()
	etherbase := s.etherbase
	s.lock.RUnlock()
	if author == etherbase {
		return true
	}
	// Check whether the given address is specified by `txpool.local`
	// CLI flag.
	for _, account := range s.config.TxPool.Locals {
		if account == author {
			return true
		}
	}
	return false
}

// shouldPreserve checks whether we should preserve the given block
// during the chain reorg depending on whether the author of block
// is a local account.
func (s *Ethereum) shouldPreserve(block *types.Block) bool {
	return s.isLocalBlock(block)
}

// SetEtherbase sets the mining reward address.
func (s *Ethereum) SetEtherbase(etherbase common.Address) {
	s.lock.Lock()
	s.etherbase = etherbase
	s.lock.Unlock()

	s.miner.SetEtherbase(etherbase)
}

func (s *Ethereum) Miner() *miner.Miner { return s.miner }

func (s *Ethereum) AccountManager() *accounts.Manager { return s.accountManager }
func (s *Ethereum) BlockChain() *core.BlockChain      { return s.blockchain }
func (s *Ethereum) TxPool() *core.TxPool              { return s.txPool }
func (s *Ethereum) EventMux() *event.TypeMux          { return s.eventMux }
func (s *Ethereum) Engine() consensus.Engine          { return s.engine }
func (s *Ethereum) ChainDb() ethdb.Database           { return s.chainDb }

// FIXME remove NetVersion, IsListening, Downloader, and Synced
func (s *Ethereum) IsListening() bool                  { return true } // Always listening
func (s *Ethereum) NetVersion() uint64                 { return s.networkID }
func (s *Ethereum) Downloader() *downloader.Downloader { return nil }  // s.protocolManager.downloader }
func (s *Ethereum) Synced() bool                       { return true } // atomic.LoadUint32(&s.protocolManager.acceptTxs) == 1 }
func (s *Ethereum) ArchiveMode() bool                  { return s.config.NoPruning }
func (s *Ethereum) BloomIndexer() *core.ChainIndexer   { return s.bloomIndexer }

// Start implements node.Lifecycle, starting all internal goroutines needed by the
// Ethereum protocol implementation.
func (s *Ethereum) Start() {
	// Start the bloom bits servicing goroutines
	s.startBloomHandlers(params.BloomBitsBlocks)
}

// Stop implements node.Lifecycle, terminating all internal goroutines used by the
// Ethereum protocol.
// FIXME remove error from type if this will never return an error
func (s *Ethereum) Stop() error {
	s.bloomIndexer.Close()
	close(s.closeBloomHandler)
	s.txPool.Stop()
	s.blockchain.Stop()
	s.engine.Close()
	s.chainDb.Close()
	s.eventMux.Stop()
	return nil
}

func (s *Ethereum) LastAcceptedBlock() *types.Block {
	return s.blockchain.LastAcceptedBlock()
}

// SetGasPrice sets the minimum gas price to [newGasPrice]
// sets the price on [s], [txPool], and the gas price oracle
func (s *Ethereum) SetGasPrice(newGasPrice *big.Int) {
	s.lock.Lock()
	s.gasPrice = newGasPrice
	s.lock.Unlock()
	s.txPool.SetGasPrice(newGasPrice)
	s.APIBackend.gpo.SetGasPrice(newGasPrice)
}<|MERGE_RESOLUTION|>--- conflicted
+++ resolved
@@ -186,25 +186,11 @@
 			AllowUnfinalizedQueries: config.AllowUnfinalizedQueries,
 		}
 		cacheConfig = &core.CacheConfig{
-<<<<<<< HEAD
 			TrieCleanLimit:    config.TrieCleanCache,
 			TrieDirtyLimit:    config.TrieDirtyCache,
 			TrieDirtyDisabled: config.NoPruning,
-			// TODO: Enable snapshots once stable (when 0 they are disabled)
-			// SnapshotLimit: config.SnapshotCache,
-			Preimages: config.Preimages,
-=======
-			TrieCleanLimit: config.TrieCleanCache,
-			// Original code (requires disk):
-			// TrieCleanJournal:    stack.ResolvePath(config.TrieCleanCacheJournal),
-			TrieCleanRejournal:  config.TrieCleanCacheRejournal,
-			TrieCleanNoPrefetch: config.NoPrefetch,
-			TrieDirtyLimit:      config.TrieDirtyCache,
-			TrieDirtyDisabled:   config.NoPruning,
-			TrieTimeLimit:       config.TrieTimeout,
-			SnapshotLimit:       config.SnapshotCache,
-			Preimages:           config.Preimages,
->>>>>>> 6c99672b
+			SnapshotLimit:     config.SnapshotCache,
+			Preimages:         config.Preimages,
 		}
 	)
 	var err error
