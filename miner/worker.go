// (c) 2019-2020, Ava Labs, Inc.
//
// This file is a derived work, based on the go-ethereum library whose original
// notices appear below.
//
// It is distributed under a license compatible with the licensing terms of the
// original code from which it is derived.
//
// Much love to the original authors for their work.
// **********
// Copyright 2015 The go-ethereum Authors
// This file is part of the go-ethereum library.
//
// The go-ethereum library is free software: you can redistribute it and/or modify
// it under the terms of the GNU Lesser General Public License as published by
// the Free Software Foundation, either version 3 of the License, or
// (at your option) any later version.
//
// The go-ethereum library is distributed in the hope that it will be useful,
// but WITHOUT ANY WARRANTY; without even the implied warranty of
// MERCHANTABILITY or FITNESS FOR A PARTICULAR PURPOSE. See the
// GNU Lesser General Public License for more details.
//
// You should have received a copy of the GNU Lesser General Public License
// along with the go-ethereum library. If not, see <http://www.gnu.org/licenses/>.
//
// NOTE: this piece of code is modified by Ted Yin.
// The modification is also licensed under the same LGPL.

package miner

import (
	"errors"
	"fmt"
	"math/big"
	"sync"
	"time"

	"github.com/ava-labs/avalanchego/utils/timer/mockable"
	"github.com/ava-labs/avalanchego/utils/units"
	"github.com/ava-labs/coreth/consensus"
	"github.com/ava-labs/coreth/consensus/dummy"
	"github.com/ava-labs/coreth/consensus/misc/eip4844"
	"github.com/ava-labs/coreth/core"
	"github.com/ava-labs/coreth/core/state"
	"github.com/ava-labs/coreth/core/txpool"
	"github.com/ava-labs/coreth/core/types"
	"github.com/ava-labs/coreth/params"
	"github.com/ava-labs/coreth/precompile/precompileconfig"
	"github.com/ava-labs/coreth/predicate"
	"github.com/ava-labs/libevm/common"
	"github.com/ava-labs/libevm/core/vm"
	"github.com/ava-labs/libevm/event"
	"github.com/ava-labs/libevm/log"
	"github.com/holiman/uint256"
)

const (
	// Leaves 256 KBs for other sections of the block (limit is 2MB).
	// This should suffice for atomic txs, proposervm header, and serialization overhead.
	targetTxsSize = 1792 * units.KiB
)

// environment is the worker's current environment and holds all of the current state information.
type environment struct {
	signer  types.Signer
	state   *state.StateDB // apply state changes here
	tcount  int            // tx count in cycle
	gasPool *core.GasPool  // available gas used to pack transactions

	parent   *types.Header
	header   *types.Header
	txs      []*types.Transaction
	receipts []*types.Receipt
	sidecars []*types.BlobTxSidecar
	blobs    int
	size     uint64

	rules            params.Rules
	predicateContext *precompileconfig.PredicateContext
	// predicateResults contains the results of checking the predicates for each transaction in the miner.
	// The results are accumulated as transactions are executed by the miner and set on the BlockContext.
	// If a transaction is dropped, its results must explicitly be removed from predicateResults in the same
	// way that the gas pool and state is reset.
	predicateResults *predicate.Results

	start time.Time // Time that block building began
}

// worker is the main object which takes care of submitting new work to consensus engine
// and gathering the sealing result.
type worker struct {
	config      *Config
	chainConfig *params.ChainConfig
	engine      consensus.Engine
	eth         Backend
	chain       *core.BlockChain

	// Feeds
	// TODO remove since this will never be written to
	pendingLogsFeed event.Feed

	// Subscriptions
	mux        *event.TypeMux // TODO replace
	mu         sync.RWMutex   // The lock used to protect the coinbase and extra fields
	coinbase   common.Address
	clock      *mockable.Clock // Allows us mock the clock for testing
	beaconRoot *common.Hash    // TODO: set to empty hash, retained for upstream compatibility and future use
}

func newWorker(config *Config, chainConfig *params.ChainConfig, engine consensus.Engine, eth Backend, mux *event.TypeMux, clock *mockable.Clock) *worker {
	worker := &worker{
		config:      config,
		chainConfig: chainConfig,
		engine:      engine,
		eth:         eth,
		chain:       eth.BlockChain(),
		mux:         mux,
		coinbase:    config.Etherbase,
		clock:       clock,
		beaconRoot:  &common.Hash{},
	}

	return worker
}

// setEtherbase sets the etherbase used to initialize the block coinbase field.
func (w *worker) setEtherbase(addr common.Address) {
	w.mu.Lock()
	defer w.mu.Unlock()
	w.coinbase = addr
}

// commitNewWork generates several new sealing tasks based on the parent block.
func (w *worker) commitNewWork(predicateContext *precompileconfig.PredicateContext) (*types.Block, error) {
	w.mu.RLock()
	defer w.mu.RUnlock()

	tstart := w.clock.Time()
	timestamp := uint64(tstart.Unix())
	parent := w.chain.CurrentBlock()
	// Note: in order to support asynchronous block production, blocks are allowed to have
	// the same timestamp as their parent. This allows more than one block to be produced
	// per second.
	if parent.Time >= timestamp {
		timestamp = parent.Time
	}

	var gasLimit uint64
	chainExtra := params.GetExtra(w.chainConfig)
	if chainExtra.IsCortina(timestamp) {
		gasLimit = params.CortinaGasLimit
	} else if chainExtra.IsApricotPhase1(timestamp) {
		gasLimit = params.ApricotPhase1GasLimit
	} else {
		// The gas limit is set in phase1 to ApricotPhase1GasLimit because the ceiling and floor were set to the same value
		// such that the gas limit converged to it. Since this is hardbaked now, we remove the ability to configure it.
		gasLimit = core.CalcGasLimit(parent.GasUsed, parent.GasLimit, params.ApricotPhase1GasLimit, params.ApricotPhase1GasLimit)
	}
	header := &types.Header{
		ParentHash: parent.Hash(),
		Number:     new(big.Int).Add(parent.Number, common.Big1),
		GasLimit:   gasLimit,
		Extra:      nil,
		Time:       timestamp,
	}

<<<<<<< HEAD
	// Set BaseFee and Extra data field if we are post ApricotPhase3
	if chainExtra.IsApricotPhase3(timestamp) {
		var err error
		header.Extra, header.BaseFee, err = dummy.CalcBaseFee(w.chainConfig, parent, timestamp)
		if err != nil {
			return nil, fmt.Errorf("failed to calculate new base fee: %w", err)
		}
=======
	var err error
	header.Extra, err = dummy.CalcExtraPrefix(w.chainConfig, parent, timestamp)
	if err != nil {
		return nil, fmt.Errorf("failed to calculate new extra prefix: %w", err)
>>>>>>> 2e4e6bd8
	}
	header.BaseFee, err = dummy.CalcBaseFee(w.chainConfig, parent, timestamp)
	if err != nil {
		return nil, fmt.Errorf("failed to calculate new base fee: %w", err)
	}

	// Apply EIP-4844, EIP-4788.
	if w.chainConfig.IsCancun(header.Number, header.Time) {
		var excessBlobGas uint64
		if w.chainConfig.IsCancun(parent.Number, parent.Time) {
			excessBlobGas = eip4844.CalcExcessBlobGas(*parent.ExcessBlobGas, *parent.BlobGasUsed)
		} else {
			// For the first post-fork block, both parent.data_gas_used and parent.excess_data_gas are evaluated as 0
			excessBlobGas = eip4844.CalcExcessBlobGas(0, 0)
		}
		header.BlobGasUsed = new(uint64)
		header.ExcessBlobGas = &excessBlobGas
		header.ParentBeaconRoot = w.beaconRoot
	}

	if w.coinbase == (common.Address{}) {
		return nil, errors.New("cannot mine without etherbase")
	}
	header.Coinbase = w.coinbase
	if err := w.engine.Prepare(w.chain, header); err != nil {
		return nil, fmt.Errorf("failed to prepare header for mining: %w", err)
	}

	env, err := w.createCurrentEnvironment(predicateContext, parent, header, tstart)
	if err != nil {
		return nil, fmt.Errorf("failed to create new current environment: %w", err)
	}
	if header.ParentBeaconRoot != nil {
		context := core.NewEVMBlockContext(header, w.chain, nil)
		vmenv := vm.NewEVM(context, vm.TxContext{}, env.state, w.chainConfig, vm.Config{})
		core.ProcessBeaconBlockRoot(*header.ParentBeaconRoot, vmenv, env.state)
	}
	// Ensure we always stop prefetcher after block building is complete.
	defer func() {
		if env.state == nil {
			return
		}
		env.state.StopPrefetcher()
	}()
	// Configure any upgrades that should go into effect during this block.
	blockContext := core.NewBlockContext(header.Number, header.Time)
	err = core.ApplyUpgrades(w.chainConfig, &parent.Time, blockContext, env.state)
	if err != nil {
		log.Error("failed to configure precompiles mining new block", "parent", parent.Hash(), "number", header.Number, "timestamp", header.Time, "err", err)
		return nil, err
	}

	// Retrieve the pending transactions pre-filtered by the 1559/4844 dynamic fees
	filter := txpool.PendingFilter{
		MinTip: uint256.MustFromBig(w.eth.TxPool().GasTip()),
	}
	if env.header.BaseFee != nil {
		filter.BaseFee = uint256.MustFromBig(env.header.BaseFee)
	}
	if env.header.ExcessBlobGas != nil {
		filter.BlobFee = uint256.MustFromBig(eip4844.CalcBlobFee(*env.header.ExcessBlobGas))
	}
	filter.OnlyPlainTxs, filter.OnlyBlobTxs = true, false
	pendingPlainTxs := w.eth.TxPool().Pending(filter)

	filter.OnlyPlainTxs, filter.OnlyBlobTxs = false, true
	pendingBlobTxs := w.eth.TxPool().Pending(filter)

	// Split the pending transactions into locals and remotes.
	localPlainTxs, remotePlainTxs := make(map[common.Address][]*txpool.LazyTransaction), pendingPlainTxs
	localBlobTxs, remoteBlobTxs := make(map[common.Address][]*txpool.LazyTransaction), pendingBlobTxs
	for _, account := range w.eth.TxPool().Locals() {
		if txs := remotePlainTxs[account]; len(txs) > 0 {
			delete(remotePlainTxs, account)
			localPlainTxs[account] = txs
		}
		if txs := remoteBlobTxs[account]; len(txs) > 0 {
			delete(remoteBlobTxs, account)
			localBlobTxs[account] = txs
		}
	}
	// Fill the block with all available pending transactions.
	if len(localPlainTxs) > 0 || len(localBlobTxs) > 0 {
		plainTxs := newTransactionsByPriceAndNonce(env.signer, localPlainTxs, env.header.BaseFee)
		blobTxs := newTransactionsByPriceAndNonce(env.signer, localBlobTxs, env.header.BaseFee)

		w.commitTransactions(env, plainTxs, blobTxs, env.header.Coinbase)
	}
	if len(remotePlainTxs) > 0 || len(remoteBlobTxs) > 0 {
		plainTxs := newTransactionsByPriceAndNonce(env.signer, remotePlainTxs, env.header.BaseFee)
		blobTxs := newTransactionsByPriceAndNonce(env.signer, remoteBlobTxs, env.header.BaseFee)

		w.commitTransactions(env, plainTxs, blobTxs, env.header.Coinbase)
	}

	return w.commit(env)
}

func (w *worker) createCurrentEnvironment(predicateContext *precompileconfig.PredicateContext, parent *types.Header, header *types.Header, tstart time.Time) (*environment, error) {
	currentState, err := w.chain.StateAt(parent.Root)
	if err != nil {
		return nil, err
	}
	numPrefetchers := w.chain.CacheConfig().TriePrefetcherParallelism
	currentState.StartPrefetcher("miner", state.WithConcurrentWorkers(numPrefetchers))
	return &environment{
		signer:           types.MakeSigner(w.chainConfig, header.Number, header.Time),
		state:            currentState,
		parent:           parent,
		header:           header,
		tcount:           0,
		gasPool:          new(core.GasPool).AddGas(header.GasLimit),
		rules:            w.chainConfig.Rules(header.Number, params.IsMergeTODO, header.Time),
		predicateContext: predicateContext,
		predicateResults: predicate.NewResults(),
		start:            tstart,
	}, nil
}

func (w *worker) commitTransaction(env *environment, tx *types.Transaction, coinbase common.Address) ([]*types.Log, error) {
	if tx.Type() == types.BlobTxType {
		return w.commitBlobTransaction(env, tx, coinbase)
	}
	receipt, err := w.applyTransaction(env, tx, coinbase)
	if err != nil {
		return nil, err
	}
	env.txs = append(env.txs, tx)
	env.receipts = append(env.receipts, receipt)
	env.size += tx.Size()
	return receipt.Logs, nil
}

func (w *worker) commitBlobTransaction(env *environment, tx *types.Transaction, coinbase common.Address) ([]*types.Log, error) {
	sc := tx.BlobTxSidecar()
	if sc == nil {
		panic("blob transaction without blobs in miner")
	}
	// Checking against blob gas limit: It's kind of ugly to perform this check here, but there
	// isn't really a better place right now. The blob gas limit is checked at block validation time
	// and not during execution. This means core.ApplyTransaction will not return an error if the
	// tx has too many blobs. So we have to explicitly check it here.
	if (env.blobs+len(sc.Blobs))*params.BlobTxBlobGasPerBlob > params.MaxBlobGasPerBlock {
		return nil, errors.New("max data blobs reached")
	}
	receipt, err := w.applyTransaction(env, tx, coinbase)
	if err != nil {
		return nil, err
	}
	env.txs = append(env.txs, tx.WithoutBlobTxSidecar())
	env.receipts = append(env.receipts, receipt)
	env.sidecars = append(env.sidecars, sc)
	env.blobs += len(sc.Blobs)
	*env.header.BlobGasUsed += receipt.BlobGasUsed
	return receipt.Logs, nil
}

// applyTransaction runs the transaction. If execution fails, state and gas pool are reverted.
func (w *worker) applyTransaction(env *environment, tx *types.Transaction, coinbase common.Address) (*types.Receipt, error) {
	var (
		snap         = env.state.Snapshot()
		gp           = env.gasPool.Gas()
		blockContext vm.BlockContext
	)

	if params.GetRulesExtra(env.rules).IsDurango {
		results, err := core.CheckPredicates(env.rules, env.predicateContext, tx)
		if err != nil {
			log.Debug("Transaction predicate failed verification in miner", "tx", tx.Hash(), "err", err)
			return nil, err
		}
		env.predicateResults.SetTxResults(tx.Hash(), results)

		predicateResultsBytes, err := env.predicateResults.Bytes()
		if err != nil {
			return nil, fmt.Errorf("failed to marshal predicate results: %w", err)
		}
		blockContext = core.NewEVMBlockContextWithPredicateResults(env.header, w.chain, &coinbase, predicateResultsBytes)
	} else {
		blockContext = core.NewEVMBlockContext(env.header, w.chain, &coinbase)
	}

	receipt, err := core.ApplyTransaction(w.chainConfig, w.chain, blockContext, env.gasPool, env.state, env.header, tx, &env.header.GasUsed, *w.chain.GetVMConfig())
	if err != nil {
		env.state.RevertToSnapshot(snap)
		env.gasPool.SetGas(gp)
		env.predicateResults.DeleteTxResults(tx.Hash())
	}
	return receipt, err
}

func (w *worker) commitTransactions(env *environment, plainTxs, blobTxs *transactionsByPriceAndNonce, coinbase common.Address) {
	for {
		// If we don't have enough gas for any further transactions then we're done.
		if env.gasPool.Gas() < params.TxGas {
			log.Trace("Not enough gas for further transactions", "have", env.gasPool, "want", params.TxGas)
			break
		}
		// If we don't have enough blob space for any further blob transactions,
		// skip that list altogether
		if !blobTxs.Empty() && env.blobs*params.BlobTxBlobGasPerBlob >= params.MaxBlobGasPerBlock {
			log.Trace("Not enough blob space for further blob transactions")
			blobTxs.Clear()
			// Fall though to pick up any plain txs
		}
		// If we don't have enough blob space for any further blob transactions,
		// skip that list altogether
		if !blobTxs.Empty() && env.blobs*params.BlobTxBlobGasPerBlob >= params.MaxBlobGasPerBlock {
			log.Trace("Not enough blob space for further blob transactions")
			blobTxs.Clear()
			// Fall though to pick up any plain txs
		}
		// Retrieve the next transaction and abort if all done.
		var (
			ltx *txpool.LazyTransaction
			txs *transactionsByPriceAndNonce
		)
		pltx, ptip := plainTxs.Peek()
		bltx, btip := blobTxs.Peek()

		switch {
		case pltx == nil:
			txs, ltx = blobTxs, bltx
		case bltx == nil:
			txs, ltx = plainTxs, pltx
		default:
			if ptip.Lt(btip) {
				txs, ltx = blobTxs, bltx
			} else {
				txs, ltx = plainTxs, pltx
			}
		}
		if ltx == nil {
			break
		}
		// If we don't have enough space for the next transaction, skip the account.
		if env.gasPool.Gas() < ltx.Gas {
			log.Trace("Not enough gas left for transaction", "hash", ltx.Hash, "left", env.gasPool.Gas(), "needed", ltx.Gas)
			txs.Pop()
			continue
		}
		if left := uint64(params.MaxBlobGasPerBlock - env.blobs*params.BlobTxBlobGasPerBlob); left < ltx.BlobGas {
			log.Trace("Not enough blob gas left for transaction", "hash", ltx.Hash, "left", left, "needed", ltx.BlobGas)
			txs.Pop()
			continue
		}
		// Transaction seems to fit, pull it up from the pool
		tx := ltx.Resolve()
		if tx == nil {
			log.Trace("Ignoring evicted transaction", "hash", ltx.Hash)
			txs.Pop()
			continue
		}
		// Abort transaction if it won't fit in the block and continue to search for a smaller
		// transction that will fit.
		if totalTxsSize := env.size + tx.Size(); totalTxsSize > targetTxsSize {
			log.Trace("Skipping transaction that would exceed target size", "hash", tx.Hash(), "totalTxsSize", totalTxsSize, "txSize", tx.Size())
			txs.Pop()
			continue
		}

		// Error may be ignored here. The error has already been checked
		// during transaction acceptance is the transaction pool.
		from, _ := types.Sender(env.signer, tx)

		// Check whether the tx is replay protected. If we're not in the EIP155 hf
		// phase, start ignoring the sender until we do.
		if tx.Protected() && !w.chainConfig.IsEIP155(env.header.Number) {
			log.Trace("Ignoring replay protected transaction", "hash", ltx.Hash, "eip155", w.chainConfig.EIP155Block)
			txs.Pop()
			continue
		}

		// Start executing the transaction
		env.state.SetTxContext(tx.Hash(), env.tcount)

		_, err := w.commitTransaction(env, tx, coinbase)
		switch {
		case errors.Is(err, core.ErrNonceTooLow):
			// New head notification data race between the transaction pool and miner, shift
			log.Trace("Skipping transaction with low nonce", "hash", ltx.Hash, "sender", from, "nonce", tx.Nonce())
			txs.Shift()

		case errors.Is(err, nil):
			env.tcount++
			txs.Shift()

		default:
			// Transaction is regarded as invalid, drop all consecutive transactions from
			// the same sender because of `nonce-too-high` clause.
			log.Debug("Transaction failed, account skipped", "hash", ltx.Hash, "err", err)
			txs.Pop()
		}
	}
}

// commit runs any post-transaction state modifications, assembles the final block
// and commits new work if consensus engine is running.
func (w *worker) commit(env *environment) (*types.Block, error) {
	if params.GetRulesExtra(env.rules).IsDurango {
		predicateResultsBytes, err := env.predicateResults.Bytes()
		if err != nil {
			return nil, fmt.Errorf("failed to marshal predicate results: %w", err)
		}
		env.header.Extra = append(env.header.Extra, predicateResultsBytes...)
	}
	// Deep copy receipts here to avoid interaction between different tasks.
	receipts := copyReceipts(env.receipts)
	block, err := w.engine.FinalizeAndAssemble(w.chain, env.header, env.parent, env.state, env.txs, nil, receipts)
	if err != nil {
		return nil, err
	}

	return w.handleResult(env, block, time.Now(), receipts)
}

func (w *worker) handleResult(env *environment, block *types.Block, createdAt time.Time, unfinishedReceipts []*types.Receipt) (*types.Block, error) {
	// Short circuit when receiving duplicate result caused by resubmitting.
	if !w.config.TestOnlyAllowDuplicateBlocks && w.chain.HasBlock(block.Hash(), block.NumberU64()) {
		return nil, fmt.Errorf("produced duplicate block (Hash: %s, Number %d)", block.Hash(), block.NumberU64())
	}
	// Different block could share same sealhash, deep copy here to prevent write-write conflict.
	var (
		hash     = block.Hash()
		receipts = make([]*types.Receipt, len(unfinishedReceipts))
		logs     []*types.Log
	)
	for i, unfinishedReceipt := range unfinishedReceipts {
		receipt := new(types.Receipt)
		receipts[i] = receipt
		*receipt = *unfinishedReceipt

		// add block location fields
		receipt.BlockHash = hash
		receipt.BlockNumber = block.Number()
		receipt.TransactionIndex = uint(i)

		// Update the block hash in all logs since it is now available and not when the
		// receipt/log of individual transactions were created.
		receipt.Logs = make([]*types.Log, len(unfinishedReceipt.Logs))
		for j, unfinishedLog := range unfinishedReceipt.Logs {
			log := new(types.Log)
			receipt.Logs[j] = log
			*log = *unfinishedLog
			log.BlockHash = hash
		}
		logs = append(logs, receipt.Logs...)
	}
	fees := totalFees(block, receipts)
	feesInEther := new(big.Float).Quo(new(big.Float).SetInt(fees), big.NewFloat(params.Ether))
	log.Info("Commit new mining work", "number", block.Number(), "hash", hash,
		"uncles", 0, "txs", env.tcount,
		"gas", block.GasUsed(), "fees", feesInEther,
		"elapsed", common.PrettyDuration(time.Since(env.start)))

	// Note: the miner no longer emits a NewMinedBlock event. Instead the caller
	// is responsible for running any additional verification and then inserting
	// the block with InsertChain, which will also emit a new head event.
	return block, nil
}

// copyReceipts makes a deep copy of the given receipts.
func copyReceipts(receipts []*types.Receipt) []*types.Receipt {
	result := make([]*types.Receipt, len(receipts))
	for i, l := range receipts {
		cpy := *l
		result[i] = &cpy
	}
	return result
}

// totalFees computes total consumed miner fees in Wei. Block transactions and receipts have to have the same order.
func totalFees(block *types.Block, receipts []*types.Receipt) *big.Int {
	feesWei := new(big.Int)
	for i, tx := range block.Transactions() {
		var minerFee *big.Int
		if baseFee := block.BaseFee(); baseFee != nil {
			// Note in coreth the coinbase payment is (baseFee + effectiveGasTip) * gasUsed
			minerFee = new(big.Int).Add(baseFee, tx.EffectiveGasTipValue(baseFee))
		} else {
			// Prior to activation of EIP-1559, the coinbase payment was gasPrice * gasUsed
			minerFee = tx.GasPrice()
		}
		feesWei.Add(feesWei, new(big.Int).Mul(new(big.Int).SetUint64(receipts[i].GasUsed), minerFee))
	}
	return feesWei
}<|MERGE_RESOLUTION|>--- conflicted
+++ resolved
@@ -165,20 +165,10 @@
 		Time:       timestamp,
 	}
 
-<<<<<<< HEAD
-	// Set BaseFee and Extra data field if we are post ApricotPhase3
-	if chainExtra.IsApricotPhase3(timestamp) {
-		var err error
-		header.Extra, header.BaseFee, err = dummy.CalcBaseFee(w.chainConfig, parent, timestamp)
-		if err != nil {
-			return nil, fmt.Errorf("failed to calculate new base fee: %w", err)
-		}
-=======
 	var err error
 	header.Extra, err = dummy.CalcExtraPrefix(w.chainConfig, parent, timestamp)
 	if err != nil {
 		return nil, fmt.Errorf("failed to calculate new extra prefix: %w", err)
->>>>>>> 2e4e6bd8
 	}
 	header.BaseFee, err = dummy.CalcBaseFee(w.chainConfig, parent, timestamp)
 	if err != nil {
