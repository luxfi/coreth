// (c) 2023, Ava Labs, Inc. All rights reserved.
// See the file LICENSE for licensing terms.

// Defines the interface for the configuration and execution of a precompile contract
package contract

import (
	"math/big"

	"github.com/ava-labs/avalanchego/snow"
	"github.com/ava-labs/coreth/precompile/precompileconfig"
	"github.com/ava-labs/libevm/common"
	ethtypes "github.com/ava-labs/libevm/core/types"
	"github.com/ava-labs/libevm/core/vm"
	"github.com/holiman/uint256"
)

type Log = ethtypes.Log

// StatefulPrecompiledContract is the interface for executing a precompiled contract
type StatefulPrecompiledContract interface {
	// Run executes the precompiled contract.
	Run(accessibleState AccessibleState, caller common.Address, addr common.Address, input []byte, suppliedGas uint64, readOnly bool) (ret []byte, remainingGas uint64, err error)
}

type StateReader interface {
	GetState(common.Address, common.Hash) common.Hash
}

// StateDB is the interface for accessing EVM state
type StateDB interface {
	StateReader
	SetState(common.Address, common.Hash, common.Hash)

	SetNonce(common.Address, uint64)
	GetNonce(common.Address) uint64

	GetBalance(common.Address) *uint256.Int
	AddBalance(common.Address, *uint256.Int)
	GetBalanceMultiCoin(common.Address, common.Hash) *big.Int
	AddBalanceMultiCoin(common.Address, common.Hash, *big.Int)
	SubBalanceMultiCoin(common.Address, common.Hash, *big.Int)

	CreateAccount(common.Address)
	Exist(common.Address) bool

	AddLog(*Log)
	GetLogData() (topics [][]common.Hash, data [][]byte)
	GetPredicateStorageSlots(address common.Address, index int) ([]byte, bool)
	SetPredicateStorageSlots(address common.Address, predicates [][]byte)

	GetTxHash() common.Hash

	Snapshot() int
	RevertToSnapshot(int)
}

// AccessibleState defines the interface exposed to stateful precompile contracts
type AccessibleState interface {
	GetStateDB() StateDB
	GetBlockContext() BlockContext
	GetSnowContext() *snow.Context
	GetChainConfig() precompileconfig.ChainConfig
	Call(addr common.Address, input []byte, gas uint64, value *uint256.Int, _ ...vm.CallOption) (ret []byte, gasRemaining uint64, _ error)
}

// ConfigurationBlockContext defines the interface required to configure a precompile.
type ConfigurationBlockContext interface {
	Number() *big.Int
	Timestamp() uint64
}

type BlockContext interface {
	ConfigurationBlockContext
<<<<<<< HEAD
	// GetPredicateResults returns a the result of verifying the predicates of the
	// given transaction, precompile address pair as a byte array.
=======
	// GetPredicateResults returns an arbitrary byte array result of verifying the predicates
	// of the given transaction, precompile address pair.
>>>>>>> 14e9d303
	GetPredicateResults(txHash common.Hash, precompileAddress common.Address) []byte
}

type Configurator interface {
	MakeConfig() precompileconfig.Config
	Configure(
		chainConfig precompileconfig.ChainConfig,
		precompileconfig precompileconfig.Config,
		state StateDB,
		blockContext ConfigurationBlockContext,
	) error
}<|MERGE_RESOLUTION|>--- conflicted
+++ resolved
@@ -61,7 +61,7 @@
 	GetBlockContext() BlockContext
 	GetSnowContext() *snow.Context
 	GetChainConfig() precompileconfig.ChainConfig
-	Call(addr common.Address, input []byte, gas uint64, value *uint256.Int, _ ...vm.CallOption) (ret []byte, gasRemaining uint64, _ error)
+	Call(addr common.Address, input []byte, gas uint64, value *uint256.Int, opts ...vm.CallOption) (ret []byte, gasRemaining uint64, _ error)
 }
 
 // ConfigurationBlockContext defines the interface required to configure a precompile.
@@ -72,13 +72,8 @@
 
 type BlockContext interface {
 	ConfigurationBlockContext
-<<<<<<< HEAD
-	// GetPredicateResults returns a the result of verifying the predicates of the
+	// GetPredicateResults returns the result of verifying the predicates of the
 	// given transaction, precompile address pair as a byte array.
-=======
-	// GetPredicateResults returns an arbitrary byte array result of verifying the predicates
-	// of the given transaction, precompile address pair.
->>>>>>> 14e9d303
 	GetPredicateResults(txHash common.Hash, precompileAddress common.Address) []byte
 }
 
