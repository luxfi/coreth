// (c) 2020-2021, Ava Labs, Inc.
// See the file LICENSE for licensing terms.

package evm

import (
	"testing"

	"github.com/ava-labs/avalanchego/database"
	"github.com/ava-labs/avalanchego/database/prefixdb"
	"github.com/ava-labs/avalanchego/database/versiondb"

	"github.com/ava-labs/avalanchego/codec"
	"github.com/ava-labs/avalanchego/codec/linearcodec"
	"github.com/ava-labs/avalanchego/utils/wrappers"

	"github.com/stretchr/testify/assert"

	"github.com/ava-labs/avalanchego/database/memdb"
	"github.com/ava-labs/avalanchego/ids"
)

func prepareCodecForTest() codec.Manager {
	codec := codec.NewDefaultManager()
	c := linearcodec.NewDefault()

	errs := wrappers.Errs{}
	errs.Add(
		c.RegisterType(&TestTx{}),
		codec.RegisterCodec(codecVersion, c),
	)

	if errs.Errored() {
		panic(errs.Err)
	}
	return codec
}

func newTestTx() (ids.ID, *Tx) {
	id := ids.GenerateTestID()
	return id, &Tx{UnsignedAtomicTx: &TestTx{IDV: id}}
}

// addTxs writes [txsPerHeight] txs for heights ranging in [fromHeight, toHeight) directly to [acceptedAtomicTxDB],
// storing the results in [txMap] for verifying by verifyTxs
func addTxs(t testing.TB, codec codec.Manager, acceptedAtomicTxDB database.Database, fromHeight uint64, toHeight uint64, txsPerHeight int, txMap map[uint64][]*Tx) {
	for height := fromHeight; height < toHeight; height++ {
		for i := 0; i < txsPerHeight; i++ {
			id, tx := newTestTx()
			txBytes, err := codec.Marshal(codecVersion, tx)
			assert.NoError(t, err)

	// Generate and write atomic transactions to the repository
	txIDs := make([]ids.ID, 100)
	for i := 0; i < 100; i++ {
		id, tx := newTestTx()

		err := repo.Write(uint64(i), []*Tx{tx})
		assert.NoError(t, err)

		txIDs[i] = id
	}
}

// writeTxs writes [txsPerHeight] txs for heights ranging in [fromHeight, toHeight) through the Write call on [repo],
// storing the results in [txMap] for verifying by verifyTxs
func writeTxs(t testing.TB, repo AtomicTxRepository, fromHeight uint64, toHeight uint64, txsPerHeight int, txMap map[uint64][]*Tx) {
	for height := fromHeight; height < toHeight; height++ {
		txs := make([]*Tx, 0)
		for i := 0; i < txsPerHeight; i++ {
			_, tx := newTestTx()
			txs = append(txs, tx)
		}
		if err := repo.Write(height, txs); err != nil {
			t.Fatal(err)
		}
		// save this to the map for verifying expected results in verifyTxs
		txMap[height] = txs
	}
}

// verifyTxs asserts [repo] can find all txs in [txMap] by height and txID
func verifyTxs(t testing.TB, repo AtomicTxRepository, txMap map[uint64][]*Tx) {
	// We should be able to fetch indexed txs by height:
	getComparator := func(txs []*Tx) func(int, int) bool {
		return func(i, j int) bool {
			return txs[i].ID().Hex() < txs[j].ID().Hex()
		}
	}
	for height, expectedTxs := range txMap {
		txs, err := repo.GetByHeight(height)
		assert.NoErrorf(t, err, "unexpected error on GetByHeight at height=%d", height)
		assert.Lenf(t, txs, len(expectedTxs), "wrong len of txs at height=%d", height)
		// txs should be stored in order of txID
		sort.Slice(expectedTxs, getComparator(expectedTxs))
		sort.Slice(txs, getComparator(txs))

		txIDs := ids.Set{}
		for i := 0; i < len(txs); i++ {
			assert.Equalf(t, expectedTxs[i].ID().Hex(), txs[i].ID().Hex(), "wrong txID at height=%d idx=%d", height, i)
			txIDs.Add(txs[i].ID())
		}
		assert.Equalf(t, len(txs), txIDs.Len(), "incorrect number of unique transactions in slice at height %d, expected %d, found %d", height, len(txs), txIDs.Len())
	}
}

func TestAtomicRepositoryReadWriteSingleTx(t *testing.T) {
	db := versiondb.New(memdb.New())
	codec := prepareCodecForTest()
	repo, err := NewAtomicTxRepository(db, codec, 0)
	if err != nil {
		t.Fatal(err)
	}
	txMap := make(map[uint64][]*Tx)

	writeTxs(t, repo, 0, 100, 1, txMap)
	verifyTxs(t, repo, txMap)
}

func TestAtomicRepositoryReadWriteMultipleTxs(t *testing.T) {
	db := versiondb.New(memdb.New())
	codec := prepareCodecForTest()
	repo, err := NewAtomicTxRepository(db, codec, 0)
	if err != nil {
		t.Fatal(err)
	}
	txMap := make(map[uint64][]*Tx)

	writeTxs(t, repo, 0, 100, 10, txMap)
	verifyTxs(t, repo, txMap)
}

func TestAtomicRepositoryPreAP5Migration(t *testing.T) {
	db := versiondb.New(memdb.New())
	codec := prepareCodecForTest()

	acceptedAtomicTxDB := prefixdb.New(atomicTxIDDBPrefix, db)
	txMap := make(map[uint64][]*Tx)
	addTxs(t, codec, acceptedAtomicTxDB, 0, 100, 1, txMap)
	if err := db.Commit(); err != nil {
		t.Fatal(err)
	}

	// Ensure the atomic repository can correctly migrate the transactions
	// from the old accepted atomic tx DB to add the height index.
	repo, err := NewAtomicTxRepository(db, codec, 100)
	if err != nil {
		t.Fatal(err)
	}
	assert.NoError(t, err)
	verifyTxs(t, repo, txMap)

<<<<<<< HEAD
	writeTxs(t, repo, 100, 150, 1, txMap)
	writeTxs(t, repo, 150, 200, 10, txMap)
	verifyTxs(t, repo, txMap)
}

func TestAtomicRepositoryPostAP5Migration(t *testing.T) {
	db := versiondb.New(memdb.New())
	codec := prepareCodecForTest()

	acceptedAtomicTxDB := prefixdb.New(atomicTxIDDBPrefix, db)
	txMap := make(map[uint64][]*Tx)
	addTxs(t, codec, acceptedAtomicTxDB, 0, 100, 1, txMap)
	addTxs(t, codec, acceptedAtomicTxDB, 100, 200, 10, txMap)
	if err := db.Commit(); err != nil {
		t.Fatal(err)
	}

	// Ensure the atomic repository can correctly migrate the transactions
	// from the old accepted atomic tx DB to add the height index.
	repo, err := NewAtomicTxRepository(db, codec, 200)
	if err != nil {
		t.Fatal(err)
	}
	assert.NoError(t, err)
	verifyTxs(t, repo, txMap)

	writeTxs(t, repo, 200, 300, 10, txMap)
	verifyTxs(t, repo, txMap)
}

func benchAtomicRepositoryIndex10_000(b *testing.B, maxHeight uint64, txsPerHeight int) {
	db := versiondb.New(memdb.New())
	codec := prepareCodecForTest()

	acceptedAtomicTxDB := prefixdb.New(atomicTxIDDBPrefix, db)
	txMap := make(map[uint64][]*Tx)

	addTxs(b, codec, acceptedAtomicTxDB, 0, maxHeight, txsPerHeight, txMap)
	if err := db.Commit(); err != nil {
		b.Fatal(err)
	}
	b.ResetTimer()
	repo, err := NewAtomicTxRepository(db, codec, maxHeight)
	if err != nil {
		b.Fatal(err)
	}
	assert.NoError(b, err)
	verifyTxs(b, repo, txMap)
}

func BenchmarkAtomicRepositoryIndex_10kBlocks_1Tx(b *testing.B) {
	for n := 0; n < b.N; n++ {
		benchAtomicRepositoryIndex10_000(b, 10_000, 1)
	}
}

func BenchmarkAtomicRepositoryIndex_10kBlocks_10Tx(b *testing.B) {
	for n := 0; n < b.N; n++ {
		benchAtomicRepositoryIndex10_000(b, 10_000, 10)
=======
	for height, txIDs := range heightTxIDMap {
		// first assert the height index
		txs, err := repo.GetByHeight(height)
		assert.NoError(t, err)
		assert.Len(t, txs, len(txIDs))

		txIDSet := make(map[ids.ID]struct{}, len(txIDs))
		for _, txID := range txIDs {
			txIDSet[txID] = struct{}{}
		}

		for _, tx := range txs {
			_, exists := txIDSet[tx.ID()]
			assert.True(t, exists)
		}

		// now assert the txID index
		for _, txID := range txIDs {
			tx, txHeight, err := repo.GetByTxID(txID)
			assert.NoError(t, err)
			assert.Equal(t, height, txHeight)
			assert.Equal(t, txID, tx.ID())
		}
>>>>>>> 1c88e2dc
	}
}<|MERGE_RESOLUTION|>--- conflicted
+++ resolved
@@ -150,90 +150,7 @@
 	assert.NoError(t, err)
 	verifyTxs(t, repo, txMap)
 
-<<<<<<< HEAD
 	writeTxs(t, repo, 100, 150, 1, txMap)
 	writeTxs(t, repo, 150, 200, 10, txMap)
 	verifyTxs(t, repo, txMap)
-}
-
-func TestAtomicRepositoryPostAP5Migration(t *testing.T) {
-	db := versiondb.New(memdb.New())
-	codec := prepareCodecForTest()
-
-	acceptedAtomicTxDB := prefixdb.New(atomicTxIDDBPrefix, db)
-	txMap := make(map[uint64][]*Tx)
-	addTxs(t, codec, acceptedAtomicTxDB, 0, 100, 1, txMap)
-	addTxs(t, codec, acceptedAtomicTxDB, 100, 200, 10, txMap)
-	if err := db.Commit(); err != nil {
-		t.Fatal(err)
-	}
-
-	// Ensure the atomic repository can correctly migrate the transactions
-	// from the old accepted atomic tx DB to add the height index.
-	repo, err := NewAtomicTxRepository(db, codec, 200)
-	if err != nil {
-		t.Fatal(err)
-	}
-	assert.NoError(t, err)
-	verifyTxs(t, repo, txMap)
-
-	writeTxs(t, repo, 200, 300, 10, txMap)
-	verifyTxs(t, repo, txMap)
-}
-
-func benchAtomicRepositoryIndex10_000(b *testing.B, maxHeight uint64, txsPerHeight int) {
-	db := versiondb.New(memdb.New())
-	codec := prepareCodecForTest()
-
-	acceptedAtomicTxDB := prefixdb.New(atomicTxIDDBPrefix, db)
-	txMap := make(map[uint64][]*Tx)
-
-	addTxs(b, codec, acceptedAtomicTxDB, 0, maxHeight, txsPerHeight, txMap)
-	if err := db.Commit(); err != nil {
-		b.Fatal(err)
-	}
-	b.ResetTimer()
-	repo, err := NewAtomicTxRepository(db, codec, maxHeight)
-	if err != nil {
-		b.Fatal(err)
-	}
-	assert.NoError(b, err)
-	verifyTxs(b, repo, txMap)
-}
-
-func BenchmarkAtomicRepositoryIndex_10kBlocks_1Tx(b *testing.B) {
-	for n := 0; n < b.N; n++ {
-		benchAtomicRepositoryIndex10_000(b, 10_000, 1)
-	}
-}
-
-func BenchmarkAtomicRepositoryIndex_10kBlocks_10Tx(b *testing.B) {
-	for n := 0; n < b.N; n++ {
-		benchAtomicRepositoryIndex10_000(b, 10_000, 10)
-=======
-	for height, txIDs := range heightTxIDMap {
-		// first assert the height index
-		txs, err := repo.GetByHeight(height)
-		assert.NoError(t, err)
-		assert.Len(t, txs, len(txIDs))
-
-		txIDSet := make(map[ids.ID]struct{}, len(txIDs))
-		for _, txID := range txIDs {
-			txIDSet[txID] = struct{}{}
-		}
-
-		for _, tx := range txs {
-			_, exists := txIDSet[tx.ID()]
-			assert.True(t, exists)
-		}
-
-		// now assert the txID index
-		for _, txID := range txIDs {
-			tx, txHeight, err := repo.GetByTxID(txID)
-			assert.NoError(t, err)
-			assert.Equal(t, height, txHeight)
-			assert.Equal(t, txID, tx.ID())
-		}
->>>>>>> 1c88e2dc
-	}
 }