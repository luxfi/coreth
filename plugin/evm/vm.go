// (c) 2019-2020, Ava Labs, Inc. All rights reserved.
// See the file LICENSE for licensing terms.

package evm

import (
	"context"
	"encoding/json"
	"errors"
	"fmt"
	"io"
	"math/big"
	"net/http"
	"os"
	"path/filepath"
	"strings"
	"sync"
	"time"

	"github.com/ava-labs/avalanchego/cache/metercacher"
	"github.com/ava-labs/avalanchego/network/p2p"
	"github.com/ava-labs/avalanchego/network/p2p/acp118"
	"github.com/ava-labs/avalanchego/network/p2p/gossip"
	"github.com/ava-labs/avalanchego/upgrade"
	avalanchegoConstants "github.com/ava-labs/avalanchego/utils/constants"
	"github.com/prometheus/client_golang/prometheus"

	"github.com/ava-labs/coreth/consensus/dummy"
	"github.com/ava-labs/coreth/constants"
	"github.com/ava-labs/coreth/core"
	"github.com/ava-labs/coreth/core/rawdb"
	"github.com/ava-labs/coreth/core/state"
	"github.com/ava-labs/coreth/core/txpool"
	"github.com/ava-labs/coreth/core/types"
	"github.com/ava-labs/coreth/eth"
	"github.com/ava-labs/coreth/eth/ethconfig"
	corethprometheus "github.com/ava-labs/coreth/metrics/prometheus"
	"github.com/ava-labs/coreth/miner"
	"github.com/ava-labs/coreth/node"
	"github.com/ava-labs/coreth/params"
	"github.com/ava-labs/coreth/params/extras"
	"github.com/ava-labs/coreth/peer"
	"github.com/ava-labs/coreth/plugin/evm/atomic"
	"github.com/ava-labs/coreth/plugin/evm/config"
	"github.com/ava-labs/coreth/plugin/evm/message"
	"github.com/ava-labs/coreth/triedb/hashdb"
	"github.com/ava-labs/coreth/utils"
<<<<<<< HEAD
	"github.com/ava-labs/libevm/triedb"
=======
	"github.com/ethereum/go-ethereum/metrics"
>>>>>>> 2e4e6bd8

	warpcontract "github.com/ava-labs/coreth/precompile/contracts/warp"
	"github.com/ava-labs/coreth/rpc"
	statesyncclient "github.com/ava-labs/coreth/sync/client"
	"github.com/ava-labs/coreth/sync/client/stats"
	"github.com/ava-labs/coreth/warp"

	// Force-load tracer engine to trigger registration
	//
	// We must import this package (not referenced elsewhere) so that the native "callTracer"
	// is added to a map of client-accessible tracers. In geth, this is done
	// inside of cmd/geth.
	_ "github.com/ava-labs/libevm/eth/tracers/js"
	_ "github.com/ava-labs/libevm/eth/tracers/native"

	"github.com/ava-labs/coreth/precompile/precompileconfig"
	// Force-load precompiles to trigger registration
	_ "github.com/ava-labs/coreth/precompile/registry"

	"github.com/ava-labs/libevm/common"
	"github.com/ava-labs/libevm/ethdb"
	"github.com/ava-labs/libevm/log"
	"github.com/ava-labs/libevm/rlp"

	avalancheRPC "github.com/gorilla/rpc/v2"

	"github.com/ava-labs/avalanchego/cache"
	"github.com/ava-labs/avalanchego/codec"
	"github.com/ava-labs/avalanchego/codec/linearcodec"
	"github.com/ava-labs/avalanchego/database"
	"github.com/ava-labs/avalanchego/database/versiondb"
	"github.com/ava-labs/avalanchego/ids"
	"github.com/ava-labs/avalanchego/snow"
	"github.com/ava-labs/avalanchego/snow/consensus/snowman"
	"github.com/ava-labs/avalanchego/snow/engine/snowman/block"
	"github.com/ava-labs/avalanchego/utils/crypto/secp256k1"
	"github.com/ava-labs/avalanchego/utils/formatting/address"
	"github.com/ava-labs/avalanchego/utils/logging"
	"github.com/ava-labs/avalanchego/utils/perms"
	"github.com/ava-labs/avalanchego/utils/profiler"
	"github.com/ava-labs/avalanchego/utils/set"
	"github.com/ava-labs/avalanchego/utils/timer/mockable"
	"github.com/ava-labs/avalanchego/utils/units"
	"github.com/ava-labs/avalanchego/vms/components/avax"
	"github.com/ava-labs/avalanchego/vms/components/chain"
	"github.com/ava-labs/avalanchego/vms/secp256k1fx"

	commonEng "github.com/ava-labs/avalanchego/snow/engine/common"

	avalancheUtils "github.com/ava-labs/avalanchego/utils"
	avalancheJSON "github.com/ava-labs/avalanchego/utils/json"
)

var (
	_ block.ChainVM                      = &VM{}
	_ block.BuildBlockWithContextChainVM = &VM{}
	_ block.StateSyncableVM              = &VM{}
	_ statesyncclient.EthBlockParser     = &VM{}
	_ secp256k1fx.VM                     = &VM{}
)

const (
	// Max time from current time allowed for blocks, before they're considered future blocks
	// and fail verification
	maxFutureBlockTime = 10 * time.Second
	maxUTXOsToFetch    = 1024
	defaultMempoolSize = 4096

	secpCacheSize          = 1024
	decidedCacheSize       = 10 * units.MiB
	missingCacheSize       = 50
	unverifiedCacheSize    = 5 * units.MiB
	bytesToIDCacheSize     = 5 * units.MiB
	warpSignatureCacheSize = 500

	// Prefixes for metrics gatherers
	ethMetricsPrefix        = "eth"
	sdkMetricsPrefix        = "sdk"
	chainStateMetricsPrefix = "chain_state"

	targetAtomicTxsSize = 40 * units.KiB

	// gossip constants
	pushGossipDiscardedElements = 16_384
	txGossipTargetMessageSize   = 20 * units.KiB
	maxValidatorSetStaleness    = time.Minute
	txGossipThrottlingPeriod    = 10 * time.Second
	txGossipThrottlingLimit     = 2
	txGossipPollSize            = 1
)

// Define the API endpoints for the VM
const (
	avaxEndpoint            = "/avax"
	adminEndpoint           = "/admin"
	ethRPCEndpoint          = "/rpc"
	ethWSEndpoint           = "/ws"
	ethTxGossipNamespace    = "eth_tx_gossip"
	atomicTxGossipNamespace = "atomic_tx_gossip"
)

var (
	// Set last accepted key to be longer than the keys used to store accepted block IDs.
	lastAcceptedKey = []byte("last_accepted_key")
	acceptedPrefix  = []byte("snowman_accepted")
	metadataPrefix  = []byte("metadata")
	warpPrefix      = []byte("warp")
	ethDBPrefix     = []byte("ethdb")

	// Prefixes for atomic trie
	atomicTrieDBPrefix     = []byte("atomicTrieDB")
	atomicTrieMetaDBPrefix = []byte("atomicTrieMetaDB")
)

var (
	errEmptyBlock                     = errors.New("empty block")
	errUnsupportedFXs                 = errors.New("unsupported feature extensions")
	errInvalidBlock                   = errors.New("invalid block")
	errInvalidNonce                   = errors.New("invalid nonce")
	errUnclesUnsupported              = errors.New("uncles unsupported")
	errRejectedParent                 = errors.New("rejected parent")
	errNilBaseFeeApricotPhase3        = errors.New("nil base fee is invalid after apricotPhase3")
	errNilExtDataGasUsedApricotPhase4 = errors.New("nil extDataGasUsed is invalid after apricotPhase4")
	errNilBlockGasCostApricotPhase4   = errors.New("nil blockGasCost is invalid after apricotPhase4")
	errInvalidHeaderPredicateResults  = errors.New("invalid header predicate results")
)

var originalStderr *os.File

// legacyApiNames maps pre geth v1.10.20 api names to their updated counterparts.
// used in attachEthService for backward configuration compatibility.
var legacyApiNames = map[string]string{
	"internal-public-eth":              "internal-eth",
	"internal-public-blockchain":       "internal-blockchain",
	"internal-public-transaction-pool": "internal-transaction",
	"internal-public-tx-pool":          "internal-tx-pool",
	"internal-public-debug":            "internal-debug",
	"internal-private-debug":           "internal-debug",
	"internal-public-account":          "internal-account",
	"internal-private-personal":        "internal-personal",

	"public-eth":        "eth",
	"public-eth-filter": "eth-filter",
	"private-admin":     "admin",
	"public-debug":      "debug",
	"private-debug":     "debug",
}

func init() {
	// Preserve [os.Stderr] prior to the call in plugin/main.go to plugin.Serve(...).
	// Preserving the log level allows us to update the root handler while writing to the original
	// [os.Stderr] that is being piped through to the logger via the rpcchainvm.
	originalStderr = os.Stderr
}

// VM implements the snowman.ChainVM interface
type VM struct {
	ctx *snow.Context
	// [cancel] may be nil until [snow.NormalOp] starts
	cancel context.CancelFunc
	// *chain.State helps to implement the VM interface by wrapping blocks
	// with an efficient caching layer.
	*chain.State

	config config.Config

	chainID     *big.Int
	networkID   uint64
	genesisHash common.Hash
	chainConfig *params.ChainConfig
	ethConfig   ethconfig.Config

	// pointers to eth constructs
	eth        *eth.Ethereum
	txPool     *txpool.TxPool
	blockChain *core.BlockChain
	miner      *miner.Miner

	// [versiondb] is the VM's current versioned database
	versiondb *versiondb.Database

	// [db] is the VM's current database
	db database.Database

	// metadataDB is used to store one off keys.
	metadataDB database.Database

	// [chaindb] is the database supplied to the Ethereum backend
	chaindb ethdb.Database

	// [acceptedBlockDB] is the database to store the last accepted
	// block.
	acceptedBlockDB database.Database

	// [warpDB] is used to store warp message signatures
	// set to a prefixDB with the prefix [warpPrefix]
	warpDB database.Database

	toEngine chan<- commonEng.Message

	syntacticBlockValidator BlockValidator

	// [atomicTxRepository] maintains two indexes on accepted atomic txs.
	// - txID to accepted atomic tx
	// - block height to list of atomic txs accepted on block at that height
	atomicTxRepository AtomicTxRepository
	// [atomicTrie] maintains a merkle forest of [height]=>[atomic txs].
	atomicTrie AtomicTrie
	// [atomicBackend] abstracts verification and processing of atomic transactions
	atomicBackend AtomicBackend

	builder *blockBuilder

	baseCodec codec.Registry
	clock     mockable.Clock
	mempool   *atomic.Mempool

	shutdownChan chan struct{}
	shutdownWg   sync.WaitGroup

	fx        secp256k1fx.Fx
	secpCache secp256k1.RecoverCache

	// Continuous Profiler
	profiler profiler.ContinuousProfiler

	peer.Network
	client       peer.NetworkClient
	networkCodec codec.Manager

	p2pValidators *p2p.Validators

	// Metrics
	sdkMetrics *prometheus.Registry

	bootstrapped avalancheUtils.Atomic[bool]
	IsPlugin     bool

	logger CorethLogger
	// State sync server and client
	StateSyncServer
	StateSyncClient

	// Avalanche Warp Messaging backend
	// Used to serve BLS signatures of warp messages over RPC
	warpBackend warp.Backend

	// Initialize only sets these if nil so they can be overridden in tests
	p2pSender             commonEng.AppSender
	ethTxGossipHandler    p2p.Handler
	ethTxPushGossiper     avalancheUtils.Atomic[*gossip.PushGossiper[*GossipEthTx]]
	ethTxPullGossiper     gossip.Gossiper
	atomicTxGossipHandler p2p.Handler
	atomicTxPushGossiper  *gossip.PushGossiper[*atomic.GossipAtomicTx]
	atomicTxPullGossiper  gossip.Gossiper

	chainAlias string
	// RPC handlers (should be stopped before closing chaindb)
	rpcHandlers []interface{ Stop() }
}

// CodecRegistry implements the secp256k1fx interface
func (vm *VM) CodecRegistry() codec.Registry { return vm.baseCodec }

// Clock implements the secp256k1fx interface
func (vm *VM) Clock() *mockable.Clock { return &vm.clock }

// Logger implements the secp256k1fx interface
func (vm *VM) Logger() logging.Logger { return vm.ctx.Log }

/*
 ******************************************************************************
 ********************************* Snowman API ********************************
 ******************************************************************************
 */

// implements SnowmanPlusPlusVM interface
func (vm *VM) GetActivationTime() time.Time {
	return utils.Uint64ToTime(vm.chainConfigExtra().ApricotPhase4BlockTimestamp)
}

// Initialize implements the snowman.ChainVM interface
func (vm *VM) Initialize(
	_ context.Context,
	chainCtx *snow.Context,
	db database.Database,
	genesisBytes []byte,
	upgradeBytes []byte,
	configBytes []byte,
	toEngine chan<- commonEng.Message,
	fxs []*commonEng.Fx,
	appSender commonEng.AppSender,
) error {
	vm.config.SetDefaults(defaultTxPoolConfig)
	if len(configBytes) > 0 {
		if err := json.Unmarshal(configBytes, &vm.config); err != nil {
			return fmt.Errorf("failed to unmarshal config %s: %w", string(configBytes), err)
		}
	}
	vm.ctx = chainCtx

	if err := vm.config.Validate(vm.ctx.NetworkID); err != nil {
		return err
	}
	// We should deprecate config flags as the first thing, before we do anything else
	// because this can set old flags to new flags. log the message after we have
	// initialized the logger.
	deprecateMsg := vm.config.Deprecate()

	// Create logger
	alias, err := vm.ctx.BCLookup.PrimaryAlias(vm.ctx.ChainID)
	if err != nil {
		// fallback to ChainID string instead of erroring
		alias = vm.ctx.ChainID.String()
	}
	vm.chainAlias = alias

	var writer io.Writer = vm.ctx.Log
	if vm.IsPlugin {
		writer = originalStderr
	}

	corethLogger, err := InitLogger(vm.chainAlias, vm.config.LogLevel, vm.config.LogJSONFormat, writer)
	if err != nil {
		return fmt.Errorf("failed to initialize logger due to: %w ", err)
	}
	vm.logger = corethLogger

	log.Info("Initializing Coreth VM", "Version", Version, "Config", vm.config)

	if deprecateMsg != "" {
		log.Warn("Deprecation Warning", "msg", deprecateMsg)
	}

	if len(fxs) > 0 {
		return errUnsupportedFXs
	}

	// Enable debug-level metrics that might impact runtime performance
	metrics.EnabledExpensive = vm.config.MetricsExpensiveEnabled

	vm.toEngine = toEngine
	vm.shutdownChan = make(chan struct{}, 1)

	if err := vm.initializeMetrics(); err != nil {
		return fmt.Errorf("failed to initialize metrics: %w", err)
	}

	// Initialize the database
	if err := vm.initializeDBs(db); err != nil {
		return fmt.Errorf("failed to initialize databases: %w", err)
	}
	if vm.config.InspectDatabase {
		if err := vm.inspectDatabases(); err != nil {
			return err
		}
	}

	g := new(core.Genesis)
	if err := json.Unmarshal(genesisBytes, g); err != nil {
		return err
	}

	var extDataHashes map[common.Hash]common.Hash
	// Set the chain config for mainnet/fuji chain IDs
	switch chainCtx.NetworkID {
	case avalanchegoConstants.MainnetID:
		extDataHashes = mainnetExtDataHashes
	case avalanchegoConstants.FujiID:
		extDataHashes = fujiExtDataHashes
	}

	// if the chainCtx.NetworkUpgrades is not empty, set the chain config
	// normally it should not be empty, but some tests may not set it
	if chainCtx.NetworkUpgrades != (upgrade.Config{}) {
		g.Config.NetworkUpgrades = params.GetNetworkUpgrades(chainCtx.NetworkUpgrades)
	}

	// If the Durango is activated, activate the Warp Precompile at the same time
	configExtra := params.GetExtra(g.Config)
	if configExtra.DurangoBlockTimestamp != nil {
		configExtra.PrecompileUpgrades = append(configExtra.PrecompileUpgrades, extras.PrecompileUpgrade{
			Config: warpcontract.NewDefaultConfig(configExtra.DurangoBlockTimestamp),
		})
	}

	// Set the Avalanche Context on the ChainConfig
	configExtra.AvalancheContext = extras.AvalancheContext{
		SnowCtx: chainCtx,
	}
	vm.syntacticBlockValidator = NewBlockValidator(extDataHashes)

	// Free the memory of the extDataHash map that is not used (i.e. if mainnet
	// config, free fuji)
	fujiExtDataHashes = nil
	mainnetExtDataHashes = nil

	vm.chainID = g.Config.ChainID

	params.SetEthUpgrades(g.Config)

	vm.ethConfig = ethconfig.NewDefaultConfig()
	vm.ethConfig.Genesis = g
	vm.ethConfig.NetworkId = vm.chainID.Uint64()
	vm.genesisHash = vm.ethConfig.Genesis.ToBlock().Hash() // must create genesis hash before [vm.readLastAccepted]
	lastAcceptedHash, lastAcceptedHeight, err := vm.readLastAccepted()
	if err != nil {
		return err
	}
	log.Info(fmt.Sprintf("lastAccepted = %s", lastAcceptedHash))

	// Set minimum price for mining and default gas price oracle value to the min
	// gas price to prevent so transactions and blocks all use the correct fees
	vm.ethConfig.RPCGasCap = vm.config.RPCGasCap
	vm.ethConfig.RPCEVMTimeout = vm.config.APIMaxDuration.Duration
	vm.ethConfig.RPCTxFeeCap = vm.config.RPCTxFeeCap

	vm.ethConfig.TxPool.NoLocals = !vm.config.LocalTxsEnabled
	vm.ethConfig.TxPool.PriceLimit = vm.config.TxPoolPriceLimit
	vm.ethConfig.TxPool.PriceBump = vm.config.TxPoolPriceBump
	vm.ethConfig.TxPool.AccountSlots = vm.config.TxPoolAccountSlots
	vm.ethConfig.TxPool.GlobalSlots = vm.config.TxPoolGlobalSlots
	vm.ethConfig.TxPool.AccountQueue = vm.config.TxPoolAccountQueue
	vm.ethConfig.TxPool.GlobalQueue = vm.config.TxPoolGlobalQueue
	vm.ethConfig.TxPool.Lifetime = vm.config.TxPoolLifetime.Duration

	vm.ethConfig.AllowUnfinalizedQueries = vm.config.AllowUnfinalizedQueries
	vm.ethConfig.AllowUnprotectedTxs = vm.config.AllowUnprotectedTxs
	vm.ethConfig.AllowUnprotectedTxHashes = vm.config.AllowUnprotectedTxHashes
	vm.ethConfig.Preimages = vm.config.Preimages
	vm.ethConfig.Pruning = vm.config.Pruning
	vm.ethConfig.TrieCleanCache = vm.config.TrieCleanCache
	vm.ethConfig.TrieDirtyCache = vm.config.TrieDirtyCache
	vm.ethConfig.TrieDirtyCommitTarget = vm.config.TrieDirtyCommitTarget
	vm.ethConfig.TriePrefetcherParallelism = vm.config.TriePrefetcherParallelism
	vm.ethConfig.SnapshotCache = vm.config.SnapshotCache
	vm.ethConfig.AcceptorQueueLimit = vm.config.AcceptorQueueLimit
	vm.ethConfig.PopulateMissingTries = vm.config.PopulateMissingTries
	vm.ethConfig.PopulateMissingTriesParallelism = vm.config.PopulateMissingTriesParallelism
	vm.ethConfig.AllowMissingTries = vm.config.AllowMissingTries
	vm.ethConfig.SnapshotDelayInit = vm.stateSyncEnabled(lastAcceptedHeight)
	vm.ethConfig.SnapshotWait = vm.config.SnapshotWait
	vm.ethConfig.SnapshotVerify = vm.config.SnapshotVerify
	vm.ethConfig.HistoricalProofQueryWindow = vm.config.HistoricalProofQueryWindow
	vm.ethConfig.OfflinePruning = vm.config.OfflinePruning
	vm.ethConfig.OfflinePruningBloomFilterSize = vm.config.OfflinePruningBloomFilterSize
	vm.ethConfig.OfflinePruningDataDirectory = vm.config.OfflinePruningDataDirectory
	vm.ethConfig.CommitInterval = vm.config.CommitInterval
	vm.ethConfig.SkipUpgradeCheck = vm.config.SkipUpgradeCheck
	vm.ethConfig.AcceptedCacheSize = vm.config.AcceptedCacheSize
	vm.ethConfig.TransactionHistory = vm.config.TransactionHistory
	vm.ethConfig.SkipTxIndexing = vm.config.SkipTxIndexing

	// Create directory for offline pruning
	if len(vm.ethConfig.OfflinePruningDataDirectory) != 0 {
		if err := os.MkdirAll(vm.ethConfig.OfflinePruningDataDirectory, perms.ReadWriteExecute); err != nil {
			log.Error("failed to create offline pruning data directory", "error", err)
			return err
		}
	}

	vm.chainConfig = g.Config
	vm.networkID = vm.ethConfig.NetworkId
	vm.secpCache = secp256k1.RecoverCache{
		LRU: cache.LRU[ids.ID, *secp256k1.PublicKey]{
			Size: secpCacheSize,
		},
	}

	if err := configExtra.Verify(); err != nil {
		return fmt.Errorf("failed to verify chain config: %w", err)
	}

	// TODO: read size from settings
	vm.mempool, err = atomic.NewMempool(chainCtx, vm.sdkMetrics, defaultMempoolSize, vm.verifyTxAtTip)
	if err != nil {
		return fmt.Errorf("failed to initialize mempool: %w", err)
	}

	// initialize peer network
	if vm.p2pSender == nil {
		vm.p2pSender = appSender
	}

	// TODO: move all network stuff to peer.NewNetwork
	p2pNetwork, err := p2p.NewNetwork(vm.ctx.Log, vm.p2pSender, vm.sdkMetrics, "p2p")
	if err != nil {
		return fmt.Errorf("failed to initialize p2p network: %w", err)
	}
	vm.p2pValidators = p2p.NewValidators(p2pNetwork.Peers, vm.ctx.Log, vm.ctx.SubnetID, vm.ctx.ValidatorState, maxValidatorSetStaleness)
	vm.networkCodec = message.Codec
	vm.Network = peer.NewNetwork(p2pNetwork, appSender, vm.networkCodec, chainCtx.NodeID, vm.config.MaxOutboundActiveRequests)
	vm.client = peer.NewNetworkClient(vm.Network)

	// Initialize warp backend
	offchainWarpMessages := make([][]byte, len(vm.config.WarpOffChainMessages))
	for i, hexMsg := range vm.config.WarpOffChainMessages {
		offchainWarpMessages[i] = []byte(hexMsg)
	}
	warpSignatureCache := &cache.LRU[ids.ID, []byte]{Size: warpSignatureCacheSize}
	meteredCache, err := metercacher.New("warp_signature_cache", vm.sdkMetrics, warpSignatureCache)
	if err != nil {
		return fmt.Errorf("failed to create warp signature cache: %w", err)
	}

	// clear warpdb on initialization if config enabled
	if vm.config.PruneWarpDB {
		if err := database.Clear(vm.warpDB, ethdb.IdealBatchSize); err != nil {
			return fmt.Errorf("failed to prune warpDB: %w", err)
		}
	}

	vm.warpBackend, err = warp.NewBackend(
		vm.ctx.NetworkID,
		vm.ctx.ChainID,
		vm.ctx.WarpSigner,
		vm,
		vm.warpDB,
		meteredCache,
		offchainWarpMessages,
	)
	if err != nil {
		return err
	}
	if err := vm.initializeChain(lastAcceptedHash); err != nil {
		return err
	}
	// initialize bonus blocks on mainnet
	var (
		bonusBlockHeights map[uint64]ids.ID
	)
	if vm.ctx.NetworkID == avalanchegoConstants.MainnetID {
		bonusBlockHeights, err = readMainnetBonusBlocks()
		if err != nil {
			return fmt.Errorf("failed to read mainnet bonus blocks: %w", err)
		}
	}

	// initialize atomic repository
	vm.atomicTxRepository, err = NewAtomicTxRepository(vm.versiondb, atomic.Codec, lastAcceptedHeight)
	if err != nil {
		return fmt.Errorf("failed to create atomic repository: %w", err)
	}
	vm.atomicBackend, err = NewAtomicBackend(
		vm.versiondb, vm.ctx.SharedMemory, bonusBlockHeights,
		vm.atomicTxRepository, lastAcceptedHeight, lastAcceptedHash,
		vm.config.CommitInterval,
	)
	if err != nil {
		return fmt.Errorf("failed to create atomic backend: %w", err)
	}
	vm.atomicTrie = vm.atomicBackend.AtomicTrie()

	go vm.ctx.Log.RecoverAndPanic(vm.startContinuousProfiler)

	// so [vm.baseCodec] is a dummy codec use to fulfill the secp256k1fx VM
	// interface. The fx will register all of its types, which can be safely
	// ignored by the VM's codec.
	vm.baseCodec = linearcodec.NewDefault()

	if err := vm.fx.Initialize(vm); err != nil {
		return err
	}

	// Add p2p warp message warpHandler
	warpHandler := acp118.NewCachedHandler(meteredCache, vm.warpBackend, vm.ctx.WarpSigner)
	vm.Network.AddHandler(p2p.SignatureRequestHandlerID, warpHandler)

	vm.setAppRequestHandlers()

	vm.StateSyncServer = NewStateSyncServer(&stateSyncServerConfig{
		Chain:            vm.blockChain,
		AtomicTrie:       vm.atomicTrie,
		SyncableInterval: vm.config.StateSyncCommitInterval,
	})
	return vm.initializeStateSyncClient(lastAcceptedHeight)
}

func (vm *VM) initializeMetrics() error {
	metrics.Enabled = true
	vm.sdkMetrics = prometheus.NewRegistry()
	gatherer := corethprometheus.NewGatherer(metrics.DefaultRegistry)
	if err := vm.ctx.Metrics.Register(ethMetricsPrefix, gatherer); err != nil {
		return err
	}
	return vm.ctx.Metrics.Register(sdkMetricsPrefix, vm.sdkMetrics)
}

func (vm *VM) initializeChain(lastAcceptedHash common.Hash) error {
	nodecfg := &node.Config{
		CorethVersion:         Version,
		KeyStoreDir:           vm.config.KeystoreDirectory,
		ExternalSigner:        vm.config.KeystoreExternalSigner,
		InsecureUnlockAllowed: vm.config.KeystoreInsecureUnlockAllowed,
	}
	node, err := node.New(nodecfg)
	if err != nil {
		return err
	}
	callbacks := vm.createConsensusCallbacks()
	vm.eth, err = eth.New(
		node,
		&vm.ethConfig,
		&EthPushGossiper{vm: vm},
		vm.chaindb,
		eth.Settings{MaxBlocksPerRequest: vm.config.MaxBlocksPerRequest},
		lastAcceptedHash,
		dummy.NewFakerWithClock(callbacks, &vm.clock),
		&vm.clock,
	)
	if err != nil {
		return err
	}
	vm.eth.SetEtherbase(constants.BlackholeAddr)
	vm.txPool = vm.eth.TxPool()
	vm.blockChain = vm.eth.BlockChain()
	vm.miner = vm.eth.Miner()

	// Set the gas parameters for the tx pool to the minimum gas price for the
	// latest upgrade.
	vm.txPool.SetGasTip(big.NewInt(0))
	vm.txPool.SetMinFee(big.NewInt(params.EtnaMinBaseFee))

	vm.eth.Start()
	return vm.initChainState(vm.blockChain.LastAcceptedBlock())
}

// initializeStateSyncClient initializes the client for performing state sync.
// If state sync is disabled, this function will wipe any ongoing summary from
// disk to ensure that we do not continue syncing from an invalid snapshot.
func (vm *VM) initializeStateSyncClient(lastAcceptedHeight uint64) error {
	stateSyncEnabled := vm.stateSyncEnabled(lastAcceptedHeight)
	// parse nodeIDs from state sync IDs in vm config
	var stateSyncIDs []ids.NodeID
	if stateSyncEnabled && len(vm.config.StateSyncIDs) > 0 {
		nodeIDs := strings.Split(vm.config.StateSyncIDs, ",")
		stateSyncIDs = make([]ids.NodeID, len(nodeIDs))
		for i, nodeIDString := range nodeIDs {
			nodeID, err := ids.NodeIDFromString(nodeIDString)
			if err != nil {
				return fmt.Errorf("failed to parse %s as NodeID: %w", nodeIDString, err)
			}
			stateSyncIDs[i] = nodeID
		}
	}

	vm.StateSyncClient = NewStateSyncClient(&stateSyncClientConfig{
		chain: vm.eth,
		state: vm.State,
		client: statesyncclient.NewClient(
			&statesyncclient.ClientConfig{
				NetworkClient:    vm.client,
				Codec:            vm.networkCodec,
				Stats:            stats.NewClientSyncerStats(),
				StateSyncNodeIDs: stateSyncIDs,
				BlockParser:      vm,
			},
		),
		enabled:              stateSyncEnabled,
		skipResume:           vm.config.StateSyncSkipResume,
		stateSyncMinBlocks:   vm.config.StateSyncMinBlocks,
		stateSyncRequestSize: vm.config.StateSyncRequestSize,
		lastAcceptedHeight:   lastAcceptedHeight, // TODO clean up how this is passed around
		chaindb:              vm.chaindb,
		metadataDB:           vm.metadataDB,
		acceptedBlockDB:      vm.acceptedBlockDB,
		db:                   vm.versiondb,
		atomicBackend:        vm.atomicBackend,
		toEngine:             vm.toEngine,
	})

	// If StateSync is disabled, clear any ongoing summary so that we will not attempt to resume
	// sync using a snapshot that has been modified by the node running normal operations.
	if !stateSyncEnabled {
		return vm.StateSyncClient.ClearOngoingSummary()
	}

	return nil
}

func (vm *VM) initChainState(lastAcceptedBlock *types.Block) error {
	block, err := vm.newBlock(lastAcceptedBlock)
	if err != nil {
		return fmt.Errorf("failed to create block wrapper for the last accepted block: %w", err)
	}

	config := &chain.Config{
		DecidedCacheSize:      decidedCacheSize,
		MissingCacheSize:      missingCacheSize,
		UnverifiedCacheSize:   unverifiedCacheSize,
		BytesToIDCacheSize:    bytesToIDCacheSize,
		GetBlock:              vm.getBlock,
		UnmarshalBlock:        vm.parseBlock,
		BuildBlock:            vm.buildBlock,
		BuildBlockWithContext: vm.buildBlockWithContext,
		LastAcceptedBlock:     block,
	}

	// Register chain state metrics
	chainStateRegisterer := prometheus.NewRegistry()
	state, err := chain.NewMeteredState(chainStateRegisterer, config)
	if err != nil {
		return fmt.Errorf("could not create metered state: %w", err)
	}
	vm.State = state

	if !metrics.Enabled {
		return nil
	}

	return vm.ctx.Metrics.Register(chainStateMetricsPrefix, chainStateRegisterer)
}

func (vm *VM) createConsensusCallbacks() dummy.ConsensusCallbacks {
	return dummy.ConsensusCallbacks{
		OnFinalizeAndAssemble: vm.onFinalizeAndAssemble,
		OnExtraStateChange:    vm.onExtraStateChange,
	}
}

func (vm *VM) preBatchOnFinalizeAndAssemble(header *types.Header, state *state.StateDB, txs []*types.Transaction) ([]byte, *big.Int, *big.Int, error) {
	for {
		tx, exists := vm.mempool.NextTx()
		if !exists {
			break
		}
		// Take a snapshot of [state] before calling verifyTx so that if the transaction fails verification
		// we can revert to [snapshot].
		// Note: snapshot is taken inside the loop because you cannot revert to the same snapshot more than
		// once.
		snapshot := state.Snapshot()
		rules := vm.chainConfig.Rules(header.Number, params.IsMergeTODO, header.Time)
		rulesExtra := params.GetRulesExtra(rules)
		if err := vm.verifyTx(tx, header.ParentHash, header.BaseFee, state, *rulesExtra); err != nil {
			// Discard the transaction from the mempool on failed verification.
			log.Debug("discarding tx from mempool on failed verification", "txID", tx.ID(), "err", err)
			vm.mempool.DiscardCurrentTx(tx.ID())
			state.RevertToSnapshot(snapshot)
			continue
		}

		atomicTxBytes, err := atomic.Codec.Marshal(atomic.CodecVersion, tx)
		if err != nil {
			// Discard the transaction from the mempool and error if the transaction
			// cannot be marshalled. This should never happen.
			log.Debug("discarding tx due to unmarshal err", "txID", tx.ID(), "err", err)
			vm.mempool.DiscardCurrentTx(tx.ID())
			return nil, nil, nil, fmt.Errorf("failed to marshal atomic transaction %s due to %w", tx.ID(), err)
		}
		var contribution, gasUsed *big.Int
		if rulesExtra.IsApricotPhase4 {
			contribution, gasUsed, err = tx.BlockFeeContribution(rulesExtra.IsApricotPhase5, vm.ctx.AVAXAssetID, header.BaseFee)
			if err != nil {
				return nil, nil, nil, err
			}
		}
		return atomicTxBytes, contribution, gasUsed, nil
	}

	if len(txs) == 0 {
		// this could happen due to the async logic of geth tx pool
		return nil, nil, nil, errEmptyBlock
	}

	return nil, nil, nil, nil
}

// assumes that we are in at least Apricot Phase 5.
func (vm *VM) postBatchOnFinalizeAndAssemble(header *types.Header, state *state.StateDB, txs []*types.Transaction) ([]byte, *big.Int, *big.Int, error) {
	var (
		batchAtomicTxs    []*atomic.Tx
		batchAtomicUTXOs  set.Set[ids.ID]
		batchContribution *big.Int = new(big.Int).Set(common.Big0)
		batchGasUsed      *big.Int = new(big.Int).Set(common.Big0)
		rules                      = vm.chainConfig.Rules(header.Number, params.IsMergeTODO, header.Time)
		rulesExtra                 = *params.GetRulesExtra(rules)
		size              int
	)

	for {
		tx, exists := vm.mempool.NextTx()
		if !exists {
			break
		}

		// Ensure that adding [tx] to the block will not exceed the block size soft limit.
		txSize := len(tx.SignedBytes())
		if size+txSize > targetAtomicTxsSize {
			vm.mempool.CancelCurrentTx(tx.ID())
			break
		}

		var (
			txGasUsed, txContribution *big.Int
			err                       error
		)

		// Note: we do not need to check if we are in at least ApricotPhase4 here because
		// we assume that this function will only be called when the block is in at least
		// ApricotPhase5.
		txContribution, txGasUsed, err = tx.BlockFeeContribution(true, vm.ctx.AVAXAssetID, header.BaseFee)
		if err != nil {
			return nil, nil, nil, err
		}
		// ensure [gasUsed] + [batchGasUsed] doesnt exceed the [atomicGasLimit]
		if totalGasUsed := new(big.Int).Add(batchGasUsed, txGasUsed); totalGasUsed.Cmp(params.AtomicGasLimit) > 0 {
			// Send [tx] back to the mempool's tx heap.
			vm.mempool.CancelCurrentTx(tx.ID())
			break
		}

		if batchAtomicUTXOs.Overlaps(tx.InputUTXOs()) {
			// Discard the transaction from the mempool since it will fail verification
			// after this block has been accepted.
			// Note: if the proposed block is not accepted, the transaction may still be
			// valid, but we discard it early here based on the assumption that the proposed
			// block will most likely be accepted.
			// Discard the transaction from the mempool on failed verification.
			log.Debug("discarding tx due to overlapping input utxos", "txID", tx.ID())
			vm.mempool.DiscardCurrentTx(tx.ID())
			continue
		}

		snapshot := state.Snapshot()
		if err := vm.verifyTx(tx, header.ParentHash, header.BaseFee, state, rulesExtra); err != nil {
			// Discard the transaction from the mempool and reset the state to [snapshot]
			// if it fails verification here.
			// Note: prior to this point, we have not modified [state] so there is no need to
			// revert to a snapshot if we discard the transaction prior to this point.
			log.Debug("discarding tx from mempool due to failed verification", "txID", tx.ID(), "err", err)
			vm.mempool.DiscardCurrentTx(tx.ID())
			state.RevertToSnapshot(snapshot)
			continue
		}

		batchAtomicTxs = append(batchAtomicTxs, tx)
		batchAtomicUTXOs.Union(tx.InputUTXOs())
		// Add the [txGasUsed] to the [batchGasUsed] when the [tx] has passed verification
		batchGasUsed.Add(batchGasUsed, txGasUsed)
		batchContribution.Add(batchContribution, txContribution)
		size += txSize
	}

	// If there is a non-zero number of transactions, marshal them and return the byte slice
	// for the block's extra data along with the contribution and gas used.
	if len(batchAtomicTxs) > 0 {
		atomicTxBytes, err := atomic.Codec.Marshal(atomic.CodecVersion, batchAtomicTxs)
		if err != nil {
			// If we fail to marshal the batch of atomic transactions for any reason,
			// discard the entire set of current transactions.
			log.Debug("discarding txs due to error marshaling atomic transactions", "err", err)
			vm.mempool.DiscardCurrentTxs()
			return nil, nil, nil, fmt.Errorf("failed to marshal batch of atomic transactions due to %w", err)
		}
		return atomicTxBytes, batchContribution, batchGasUsed, nil
	}

	// If there are no regular transactions and there were also no atomic transactions to be included,
	// then the block is empty and should be considered invalid.
	if len(txs) == 0 {
		// this could happen due to the async logic of geth tx pool
		return nil, nil, nil, errEmptyBlock
	}

	// If there are no atomic transactions, but there is a non-zero number of regular transactions, then
	// we return a nil slice with no contribution from the atomic transactions and a nil error.
	return nil, nil, nil, nil
}

func (vm *VM) onFinalizeAndAssemble(header *types.Header, state *state.StateDB, txs []*types.Transaction) ([]byte, *big.Int, *big.Int, error) {
	if !vm.chainConfigExtra().IsApricotPhase5(header.Time) {
		return vm.preBatchOnFinalizeAndAssemble(header, state, txs)
	}
	return vm.postBatchOnFinalizeAndAssemble(header, state, txs)
}

func (vm *VM) onExtraStateChange(block *types.Block, state *state.StateDB) (*big.Int, *big.Int, error) {
	var (
		batchContribution *big.Int = big.NewInt(0)
		batchGasUsed      *big.Int = big.NewInt(0)
		header                     = block.Header()
		rules                      = vm.chainConfig.Rules(header.Number, params.IsMergeTODO, header.Time)
		rulesExtra                 = *params.GetRulesExtra(rules)
	)

	txs, err := atomic.ExtractAtomicTxs(block.ExtData(), rulesExtra.IsApricotPhase5, atomic.Codec)
	if err != nil {
		return nil, nil, err
	}

	// If [atomicBackend] is nil, the VM is still initializing and is reprocessing accepted blocks.
	if vm.atomicBackend != nil {
		if vm.atomicBackend.IsBonus(block.NumberU64(), block.Hash()) {
			log.Info("skipping atomic tx verification on bonus block", "block", block.Hash())
		} else {
			// Verify [txs] do not conflict with themselves or ancestor blocks.
			if err := vm.verifyTxs(txs, block.ParentHash(), block.BaseFee(), block.NumberU64(), rulesExtra); err != nil {
				return nil, nil, err
			}
		}
		// Update the atomic backend with [txs] from this block.
		//
		// Note: The atomic trie canonically contains the duplicate operations
		// from any bonus blocks.
		_, err := vm.atomicBackend.InsertTxs(block.Hash(), block.NumberU64(), block.ParentHash(), txs)
		if err != nil {
			return nil, nil, err
		}
	}

	// If there are no transactions, we can return early.
	if len(txs) == 0 {
		return nil, nil, nil
	}

	for _, tx := range txs {
		if err := tx.UnsignedAtomicTx.EVMStateTransfer(vm.ctx, state); err != nil {
			return nil, nil, err
		}
		// If ApricotPhase4 is enabled, calculate the block fee contribution
		if rulesExtra.IsApricotPhase4 {
			contribution, gasUsed, err := tx.BlockFeeContribution(rulesExtra.IsApricotPhase5, vm.ctx.AVAXAssetID, block.BaseFee())
			if err != nil {
				return nil, nil, err
			}

			batchContribution.Add(batchContribution, contribution)
			batchGasUsed.Add(batchGasUsed, gasUsed)
		}

		// If ApricotPhase5 is enabled, enforce that the atomic gas used does not exceed the
		// atomic gas limit.
		if rulesExtra.IsApricotPhase5 {
			// Ensure that [tx] does not push [block] above the atomic gas limit.
			if batchGasUsed.Cmp(params.AtomicGasLimit) == 1 {
				return nil, nil, fmt.Errorf("atomic gas used (%d) by block (%s), exceeds atomic gas limit (%d)", batchGasUsed, block.Hash().Hex(), params.AtomicGasLimit)
			}
		}
	}
	return batchContribution, batchGasUsed, nil
}

func (vm *VM) SetState(_ context.Context, state snow.State) error {
	switch state {
	case snow.StateSyncing:
		vm.bootstrapped.Set(false)
		return nil
	case snow.Bootstrapping:
		return vm.onBootstrapStarted()
	case snow.NormalOp:
		return vm.onNormalOperationsStarted()
	default:
		return snow.ErrUnknownState
	}
}

// onBootstrapStarted marks this VM as bootstrapping
func (vm *VM) onBootstrapStarted() error {
	vm.bootstrapped.Set(false)
	if err := vm.StateSyncClient.Error(); err != nil {
		return err
	}
	// After starting bootstrapping, do not attempt to resume a previous state sync.
	if err := vm.StateSyncClient.ClearOngoingSummary(); err != nil {
		return err
	}
	// Ensure snapshots are initialized before bootstrapping (i.e., if state sync is skipped).
	// Note calling this function has no effect if snapshots are already initialized.
	vm.blockChain.InitializeSnapshots()

	return vm.fx.Bootstrapping()
}

// onNormalOperationsStarted marks this VM as bootstrapped
func (vm *VM) onNormalOperationsStarted() error {
	if vm.bootstrapped.Get() {
		return nil
	}
	vm.bootstrapped.Set(true)
	if err := vm.fx.Bootstrapped(); err != nil {
		return err
	}
	// Initialize goroutines related to block building
	// once we enter normal operation as there is no need to handle mempool gossip before this point.
	return vm.initBlockBuilding()
}

// initBlockBuilding starts goroutines to manage block building
func (vm *VM) initBlockBuilding() error {
	ctx, cancel := context.WithCancel(context.TODO())
	vm.cancel = cancel

	ethTxGossipMarshaller := GossipEthTxMarshaller{}
	ethTxGossipClient := vm.Network.NewClient(p2p.TxGossipHandlerID, p2p.WithValidatorSampling(vm.p2pValidators))
	ethTxGossipMetrics, err := gossip.NewMetrics(vm.sdkMetrics, ethTxGossipNamespace)
	if err != nil {
		return fmt.Errorf("failed to initialize eth tx gossip metrics: %w", err)
	}
	ethTxPool, err := NewGossipEthTxPool(vm.txPool, vm.sdkMetrics)
	if err != nil {
		return fmt.Errorf("failed to initialize gossip eth tx pool: %w", err)
	}
	vm.shutdownWg.Add(1)
	go func() {
		ethTxPool.Subscribe(ctx)
		vm.shutdownWg.Done()
	}()

	atomicTxGossipMarshaller := atomic.GossipAtomicTxMarshaller{}
	atomicTxGossipClient := vm.Network.NewClient(p2p.AtomicTxGossipHandlerID, p2p.WithValidatorSampling(vm.p2pValidators))
	atomicTxGossipMetrics, err := gossip.NewMetrics(vm.sdkMetrics, atomicTxGossipNamespace)
	if err != nil {
		return fmt.Errorf("failed to initialize atomic tx gossip metrics: %w", err)
	}

	pushGossipParams := gossip.BranchingFactor{
		StakePercentage: vm.config.PushGossipPercentStake,
		Validators:      vm.config.PushGossipNumValidators,
		Peers:           vm.config.PushGossipNumPeers,
	}
	pushRegossipParams := gossip.BranchingFactor{
		Validators: vm.config.PushRegossipNumValidators,
		Peers:      vm.config.PushRegossipNumPeers,
	}

	ethTxPushGossiper := vm.ethTxPushGossiper.Get()
	if ethTxPushGossiper == nil {
		ethTxPushGossiper, err = gossip.NewPushGossiper[*GossipEthTx](
			ethTxGossipMarshaller,
			ethTxPool,
			vm.p2pValidators,
			ethTxGossipClient,
			ethTxGossipMetrics,
			pushGossipParams,
			pushRegossipParams,
			pushGossipDiscardedElements,
			txGossipTargetMessageSize,
			vm.config.RegossipFrequency.Duration,
		)
		if err != nil {
			return fmt.Errorf("failed to initialize eth tx push gossiper: %w", err)
		}
		vm.ethTxPushGossiper.Set(ethTxPushGossiper)
	}

	if vm.atomicTxPushGossiper == nil {
		vm.atomicTxPushGossiper, err = gossip.NewPushGossiper[*atomic.GossipAtomicTx](
			atomicTxGossipMarshaller,
			vm.mempool,
			vm.p2pValidators,
			atomicTxGossipClient,
			atomicTxGossipMetrics,
			pushGossipParams,
			pushRegossipParams,
			pushGossipDiscardedElements,
			txGossipTargetMessageSize,
			vm.config.RegossipFrequency.Duration,
		)
		if err != nil {
			return fmt.Errorf("failed to initialize atomic tx push gossiper: %w", err)
		}
	}

	// NOTE: gossip network must be initialized first otherwise ETH tx gossip will not work.
	vm.builder = vm.NewBlockBuilder(vm.toEngine)
	vm.builder.awaitSubmittedTxs()

	var p2pValidators p2p.ValidatorSet = &validatorSet{}
	if vm.config.PullGossipFrequency.Duration > 0 {
		p2pValidators = vm.p2pValidators
	}

	if vm.ethTxGossipHandler == nil {
		vm.ethTxGossipHandler = newTxGossipHandler[*GossipEthTx](
			vm.ctx.Log,
			ethTxGossipMarshaller,
			ethTxPool,
			ethTxGossipMetrics,
			txGossipTargetMessageSize,
			txGossipThrottlingPeriod,
			txGossipThrottlingLimit,
			p2pValidators,
		)
	}

	if err := vm.Network.AddHandler(p2p.TxGossipHandlerID, vm.ethTxGossipHandler); err != nil {
		return fmt.Errorf("failed to add eth tx gossip handler: %w", err)
	}

	if vm.atomicTxGossipHandler == nil {
		vm.atomicTxGossipHandler = newTxGossipHandler[*atomic.GossipAtomicTx](
			vm.ctx.Log,
			atomicTxGossipMarshaller,
			vm.mempool,
			atomicTxGossipMetrics,
			txGossipTargetMessageSize,
			txGossipThrottlingPeriod,
			txGossipThrottlingLimit,
			p2pValidators,
		)
	}

	if err := vm.Network.AddHandler(p2p.AtomicTxGossipHandlerID, vm.atomicTxGossipHandler); err != nil {
		return fmt.Errorf("failed to add atomic tx gossip handler: %w", err)
	}

	if vm.ethTxPullGossiper == nil {
		ethTxPullGossiper := gossip.NewPullGossiper[*GossipEthTx](
			vm.ctx.Log,
			ethTxGossipMarshaller,
			ethTxPool,
			ethTxGossipClient,
			ethTxGossipMetrics,
			txGossipPollSize,
		)

		vm.ethTxPullGossiper = gossip.ValidatorGossiper{
			Gossiper:   ethTxPullGossiper,
			NodeID:     vm.ctx.NodeID,
			Validators: vm.p2pValidators,
		}
	}

	if vm.config.PushGossipFrequency.Duration > 0 {
		vm.shutdownWg.Add(1)
		go func() {
			gossip.Every(ctx, vm.ctx.Log, ethTxPushGossiper, vm.config.PushGossipFrequency.Duration)
			vm.shutdownWg.Done()
		}()
	}
	if vm.config.PullGossipFrequency.Duration > 0 {
		vm.shutdownWg.Add(1)
		go func() {
			gossip.Every(ctx, vm.ctx.Log, vm.ethTxPullGossiper, vm.config.PullGossipFrequency.Duration)
			vm.shutdownWg.Done()
		}()
	}

	if vm.atomicTxPullGossiper == nil {
		atomicTxPullGossiper := gossip.NewPullGossiper[*atomic.GossipAtomicTx](
			vm.ctx.Log,
			atomicTxGossipMarshaller,
			vm.mempool,
			atomicTxGossipClient,
			atomicTxGossipMetrics,
			txGossipPollSize,
		)

		vm.atomicTxPullGossiper = &gossip.ValidatorGossiper{
			Gossiper:   atomicTxPullGossiper,
			NodeID:     vm.ctx.NodeID,
			Validators: vm.p2pValidators,
		}
	}

	if vm.config.PushGossipFrequency.Duration > 0 {
		vm.shutdownWg.Add(1)
		go func() {
			gossip.Every(ctx, vm.ctx.Log, vm.atomicTxPushGossiper, vm.config.PushGossipFrequency.Duration)
			vm.shutdownWg.Done()
		}()
	}
	if vm.config.PullGossipFrequency.Duration > 0 {
		vm.shutdownWg.Add(1)
		go func() {
			gossip.Every(ctx, vm.ctx.Log, vm.atomicTxPullGossiper, vm.config.PullGossipFrequency.Duration)
			vm.shutdownWg.Done()
		}()
	}

	return nil
}

// setAppRequestHandlers sets the request handlers for the VM to serve state sync
// requests.
func (vm *VM) setAppRequestHandlers() {
	// Create standalone EVM TrieDB (read only) for serving leafs requests.
	// We create a standalone TrieDB here, so that it has a standalone cache from the one
	// used by the node when processing blocks.
	evmTrieDB := triedb.NewDatabase(
		vm.chaindb,
		&triedb.Config{
			DBOverride: hashdb.Config{
				CleanCacheSize: vm.config.StateSyncServerTrieCache * units.MiB,
			}.BackendConstructor,
		},
	)
	networkHandler := newNetworkHandler(
		vm.blockChain,
		vm.chaindb,
		evmTrieDB,
		vm.atomicTrie.TrieDB(),
		vm.warpBackend,
		vm.networkCodec,
	)
	vm.Network.SetRequestHandler(networkHandler)
}

// Shutdown implements the snowman.ChainVM interface
func (vm *VM) Shutdown(context.Context) error {
	if vm.ctx == nil {
		return nil
	}
	if vm.cancel != nil {
		vm.cancel()
	}
	vm.Network.Shutdown()
	if err := vm.StateSyncClient.Shutdown(); err != nil {
		log.Error("error stopping state syncer", "err", err)
	}
	close(vm.shutdownChan)
	// Stop RPC handlers before eth.Stop which will close the database
	for _, handler := range vm.rpcHandlers {
		handler.Stop()
	}
	vm.eth.Stop()
	vm.shutdownWg.Wait()
	return nil
}

// buildBlock builds a block to be wrapped by ChainState
func (vm *VM) buildBlock(ctx context.Context) (snowman.Block, error) {
	return vm.buildBlockWithContext(ctx, nil)
}

func (vm *VM) buildBlockWithContext(ctx context.Context, proposerVMBlockCtx *block.Context) (snowman.Block, error) {
	if proposerVMBlockCtx != nil {
		log.Debug("Building block with context", "pChainBlockHeight", proposerVMBlockCtx.PChainHeight)
	} else {
		log.Debug("Building block without context")
	}
	predicateCtx := &precompileconfig.PredicateContext{
		SnowCtx:            vm.ctx,
		ProposerVMBlockCtx: proposerVMBlockCtx,
	}

	block, err := vm.miner.GenerateBlock(predicateCtx)
	vm.builder.handleGenerateBlock()
	if err != nil {
		vm.mempool.CancelCurrentTxs()
		return nil, err
	}

	// Note: the status of block is set by ChainState
	blk, err := vm.newBlock(block)
	if err != nil {
		log.Debug("discarding txs due to error making new block", "err", err)
		vm.mempool.DiscardCurrentTxs()
		return nil, err
	}

	// Verify is called on a non-wrapped block here, such that this
	// does not add [blk] to the processing blocks map in ChainState.
	//
	// TODO cache verification since Verify() will be called by the
	// consensus engine as well.
	//
	// Note: this is only called when building a new block, so caching
	// verification will only be a significant optimization for nodes
	// that produce a large number of blocks.
	// We call verify without writes here to avoid generating a reference
	// to the blk state root in the triedb when we are going to call verify
	// again from the consensus engine with writes enabled.
	if err := blk.verify(predicateCtx, false /*=writes*/); err != nil {
		vm.mempool.CancelCurrentTxs()
		return nil, fmt.Errorf("block failed verification due to: %w", err)
	}

	log.Debug(fmt.Sprintf("Built block %s", blk.ID()))
	// Marks the current transactions from the mempool as being successfully issued
	// into a block.
	vm.mempool.IssueCurrentTxs()
	return blk, nil
}

// parseBlock parses [b] into a block to be wrapped by ChainState.
func (vm *VM) parseBlock(_ context.Context, b []byte) (snowman.Block, error) {
	ethBlock := new(types.Block)
	if err := rlp.DecodeBytes(b, ethBlock); err != nil {
		return nil, err
	}

	// Note: the status of block is set by ChainState
	block, err := vm.newBlock(ethBlock)
	if err != nil {
		return nil, err
	}
	// Performing syntactic verification in ParseBlock allows for
	// short-circuiting bad blocks before they are processed by the VM.
	if err := block.syntacticVerify(); err != nil {
		return nil, fmt.Errorf("syntactic block verification failed: %w", err)
	}
	return block, nil
}

func (vm *VM) ParseEthBlock(b []byte) (*types.Block, error) {
	block, err := vm.parseBlock(context.TODO(), b)
	if err != nil {
		return nil, err
	}

	return block.(*Block).ethBlock, nil
}

// getBlock attempts to retrieve block [id] from the VM to be wrapped
// by ChainState.
func (vm *VM) getBlock(_ context.Context, id ids.ID) (snowman.Block, error) {
	ethBlock := vm.blockChain.GetBlockByHash(common.Hash(id))
	// If [ethBlock] is nil, return [database.ErrNotFound] here
	// so that the miss is considered cacheable.
	if ethBlock == nil {
		return nil, database.ErrNotFound
	}
	// Note: the status of block is set by ChainState
	return vm.newBlock(ethBlock)
}

// GetAcceptedBlock attempts to retrieve block [blkID] from the VM. This method
// only returns accepted blocks.
func (vm *VM) GetAcceptedBlock(ctx context.Context, blkID ids.ID) (snowman.Block, error) {
	blk, err := vm.GetBlock(ctx, blkID)
	if err != nil {
		return nil, err
	}

	height := blk.Height()
	acceptedBlkID, err := vm.GetBlockIDAtHeight(ctx, height)
	if err != nil {
		return nil, err
	}

	if acceptedBlkID != blkID {
		// The provided block is not accepted.
		return nil, database.ErrNotFound
	}
	return blk, nil
}

// SetPreference sets what the current tail of the chain is
func (vm *VM) SetPreference(ctx context.Context, blkID ids.ID) error {
	// Since each internal handler used by [vm.State] always returns a block
	// with non-nil ethBlock value, GetBlockInternal should never return a
	// (*Block) with a nil ethBlock value.
	block, err := vm.GetBlockInternal(ctx, blkID)
	if err != nil {
		return fmt.Errorf("failed to set preference to %s: %w", blkID, err)
	}

	return vm.blockChain.SetPreference(block.(*Block).ethBlock)
}

// VerifyHeightIndex always returns a nil error since the index is maintained by
// vm.blockChain.
func (vm *VM) VerifyHeightIndex(context.Context) error {
	return nil
}

// GetBlockIDAtHeight returns the canonical block at [height].
// Note: the engine assumes that if a block is not found at [height], then
// [database.ErrNotFound] will be returned. This indicates that the VM has state
// synced and does not have all historical blocks available.
func (vm *VM) GetBlockIDAtHeight(_ context.Context, height uint64) (ids.ID, error) {
	lastAcceptedBlock := vm.LastAcceptedBlock()
	if lastAcceptedBlock.Height() < height {
		return ids.ID{}, database.ErrNotFound
	}

	hash := vm.blockChain.GetCanonicalHash(height)
	if hash == (common.Hash{}) {
		return ids.ID{}, database.ErrNotFound
	}
	return ids.ID(hash), nil
}

func (vm *VM) Version(context.Context) (string, error) {
	return Version, nil
}

// NewHandler returns a new Handler for a service where:
//   - The handler's functionality is defined by [service]
//     [service] should be a gorilla RPC service (see https://www.gorillatoolkit.org/pkg/rpc/v2)
//   - The name of the service is [name]
func newHandler(name string, service interface{}) (http.Handler, error) {
	server := avalancheRPC.NewServer()
	server.RegisterCodec(avalancheJSON.NewCodec(), "application/json")
	server.RegisterCodec(avalancheJSON.NewCodec(), "application/json;charset=UTF-8")
	return server, server.RegisterService(service, name)
}

// CreateHandlers makes new http handlers that can handle API calls
func (vm *VM) CreateHandlers(context.Context) (map[string]http.Handler, error) {
	handler := rpc.NewServer(vm.config.APIMaxDuration.Duration)
	if vm.config.HttpBodyLimit > 0 {
		handler.SetHTTPBodyLimit(int(vm.config.HttpBodyLimit))
	}

	enabledAPIs := vm.config.EthAPIs()
	if err := attachEthService(handler, vm.eth.APIs(), enabledAPIs); err != nil {
		return nil, err
	}

	apis := make(map[string]http.Handler)
	avaxAPI, err := newHandler("avax", &AvaxAPI{vm})
	if err != nil {
		return nil, fmt.Errorf("failed to register service for AVAX API due to %w", err)
	}
	enabledAPIs = append(enabledAPIs, "avax")
	apis[avaxEndpoint] = avaxAPI

	if vm.config.AdminAPIEnabled {
		adminAPI, err := newHandler("admin", NewAdminService(vm, os.ExpandEnv(fmt.Sprintf("%s_coreth_performance_%s", vm.config.AdminAPIDir, vm.chainAlias))))
		if err != nil {
			return nil, fmt.Errorf("failed to register service for admin API due to %w", err)
		}
		apis[adminEndpoint] = adminAPI
		enabledAPIs = append(enabledAPIs, "coreth-admin")
	}

	// RPC APIs
	if vm.config.SnowmanAPIEnabled {
		if err := handler.RegisterName("snowman", &SnowmanAPI{vm}); err != nil {
			return nil, err
		}
		enabledAPIs = append(enabledAPIs, "snowman")
	}

	if vm.config.WarpAPIEnabled {
		if err := handler.RegisterName("warp", warp.NewAPI(vm.ctx.NetworkID, vm.ctx.SubnetID, vm.ctx.ChainID, vm.ctx.ValidatorState, vm.warpBackend, vm.client, vm.requirePrimaryNetworkSigners)); err != nil {
			return nil, err
		}
		enabledAPIs = append(enabledAPIs, "warp")
	}

	log.Info(fmt.Sprintf("Enabled APIs: %s", strings.Join(enabledAPIs, ", ")))
	apis[ethRPCEndpoint] = handler
	apis[ethWSEndpoint] = handler.WebsocketHandlerWithDuration(
		[]string{"*"},
		vm.config.APIMaxDuration.Duration,
		vm.config.WSCPURefillRate.Duration,
		vm.config.WSCPUMaxStored.Duration,
	)

	vm.rpcHandlers = append(vm.rpcHandlers, handler)
	return apis, nil
}

// CreateStaticHandlers makes new http handlers that can handle API calls
func (vm *VM) CreateStaticHandlers(context.Context) (map[string]http.Handler, error) {
	handler := rpc.NewServer(0)
	if vm.config.HttpBodyLimit > 0 {
		handler.SetHTTPBodyLimit(int(vm.config.HttpBodyLimit))
	}
	if err := handler.RegisterName("static", &StaticService{}); err != nil {
		return nil, err
	}

	vm.rpcHandlers = append(vm.rpcHandlers, handler)
	return map[string]http.Handler{
		"/rpc": handler,
	}, nil
}

/*
 ******************************************************************************
 *********************************** Helpers **********************************
 ******************************************************************************
 */

// getAtomicTx returns the requested transaction, status, and height.
// If the status is Unknown, then the returned transaction will be nil.
func (vm *VM) getAtomicTx(txID ids.ID) (*atomic.Tx, atomic.Status, uint64, error) {
	if tx, height, err := vm.atomicTxRepository.GetByTxID(txID); err == nil {
		return tx, atomic.Accepted, height, nil
	} else if err != database.ErrNotFound {
		return nil, atomic.Unknown, 0, err
	}
	tx, dropped, found := vm.mempool.GetTx(txID)
	switch {
	case found && dropped:
		return tx, atomic.Dropped, 0, nil
	case found:
		return tx, atomic.Processing, 0, nil
	default:
		return nil, atomic.Unknown, 0, nil
	}
}

// ParseAddress takes in an address and produces the ID of the chain it's for
// the ID of the address
func (vm *VM) ParseAddress(addrStr string) (ids.ID, ids.ShortID, error) {
	chainIDAlias, hrp, addrBytes, err := address.Parse(addrStr)
	if err != nil {
		return ids.ID{}, ids.ShortID{}, err
	}

	chainID, err := vm.ctx.BCLookup.Lookup(chainIDAlias)
	if err != nil {
		return ids.ID{}, ids.ShortID{}, err
	}

	expectedHRP := avalanchegoConstants.GetHRP(vm.ctx.NetworkID)
	if hrp != expectedHRP {
		return ids.ID{}, ids.ShortID{}, fmt.Errorf("expected hrp %q but got %q",
			expectedHRP, hrp)
	}

	addr, err := ids.ToShortID(addrBytes)
	if err != nil {
		return ids.ID{}, ids.ShortID{}, err
	}
	return chainID, addr, nil
}

// verifyTxAtTip verifies that [tx] is valid to be issued on top of the currently preferred block
func (vm *VM) verifyTxAtTip(tx *atomic.Tx) error {
	if txByteLen := len(tx.SignedBytes()); txByteLen > targetAtomicTxsSize {
		return fmt.Errorf("tx size (%d) exceeds total atomic txs size target (%d)", txByteLen, targetAtomicTxsSize)
	}
	gasUsed, err := tx.GasUsed(true)
	if err != nil {
		return err
	}
	if new(big.Int).SetUint64(gasUsed).Cmp(params.AtomicGasLimit) > 0 {
		return fmt.Errorf("tx gas usage (%d) exceeds atomic gas limit (%d)", gasUsed, params.AtomicGasLimit.Uint64())
	}

	// Note: we fetch the current block and then the state at that block instead of the current state directly
	// since we need the header of the current block below.
	preferredBlock := vm.blockChain.CurrentBlock()
	preferredState, err := vm.blockChain.StateAt(preferredBlock.Root)
	if err != nil {
		return fmt.Errorf("failed to retrieve block state at tip while verifying atomic tx: %w", err)
	}
	rules := vm.currentRules()
	parentHeader := preferredBlock
	var nextBaseFee *big.Int
	timestamp := uint64(vm.clock.Time().Unix())
<<<<<<< HEAD
	if vm.chainConfigExtra().IsApricotPhase3(timestamp) {
		_, nextBaseFee, err = dummy.EstimateNextBaseFee(vm.chainConfig, parentHeader, timestamp)
=======
	if vm.chainConfig.IsApricotPhase3(timestamp) {
		nextBaseFee, err = dummy.EstimateNextBaseFee(vm.chainConfig, parentHeader, timestamp)
>>>>>>> 2e4e6bd8
		if err != nil {
			// Return extremely detailed error since CalcBaseFee should never encounter an issue here
			return fmt.Errorf("failed to calculate base fee with parent timestamp (%d), parent ExtraData: (0x%x), and current timestamp (%d): %w", parentHeader.Time, parentHeader.Extra, timestamp, err)
		}
	}

	// We don’t need to revert the state here in case verifyTx errors, because
	// [preferredState] is thrown away either way.
	return vm.verifyTx(tx, parentHeader.Hash(), nextBaseFee, preferredState, rules)
}

// verifyTx verifies that [tx] is valid to be issued into a block with parent block [parentHash]
// and validated at [state] using [rules] as the current rule set.
// Note: verifyTx may modify [state]. If [state] needs to be properly maintained, the caller is responsible
// for reverting to the correct snapshot after calling this function. If this function is called with a
// throwaway state, then this is not necessary.
func (vm *VM) verifyTx(tx *atomic.Tx, parentHash common.Hash, baseFee *big.Int, state *state.StateDB, rules extras.Rules) error {
	parentIntf, err := vm.GetBlockInternal(context.TODO(), ids.ID(parentHash))
	if err != nil {
		return fmt.Errorf("failed to get parent block: %w", err)
	}
	parent, ok := parentIntf.(*Block)
	if !ok {
		return fmt.Errorf("parent block %s had unexpected type %T", parentIntf.ID(), parentIntf)
	}
	atomicBackend := &atomic.Backend{
		Ctx:          vm.ctx,
		Fx:           &vm.fx,
		Rules:        rules,
		Bootstrapped: vm.bootstrapped.Get(),
		BlockFetcher: vm,
		SecpCache:    &vm.secpCache,
	}
	if err := tx.UnsignedAtomicTx.SemanticVerify(atomicBackend, tx, parent, baseFee); err != nil {
		return err
	}
	return tx.UnsignedAtomicTx.EVMStateTransfer(vm.ctx, state)
}

// verifyTxs verifies that [txs] are valid to be issued into a block with parent block [parentHash]
// using [rules] as the current rule set.
func (vm *VM) verifyTxs(txs []*atomic.Tx, parentHash common.Hash, baseFee *big.Int, height uint64, rules extras.Rules) error {
	// Ensure that the parent was verified and inserted correctly.
	if !vm.blockChain.HasBlock(parentHash, height-1) {
		return errRejectedParent
	}

	ancestorID := ids.ID(parentHash)
	// If the ancestor is unknown, then the parent failed verification when
	// it was called.
	// If the ancestor is rejected, then this block shouldn't be inserted
	// into the canonical chain because the parent will be missing.
	ancestorInf, err := vm.GetBlockInternal(context.TODO(), ancestorID)
	if err != nil {
		return errRejectedParent
	}
	ancestor, ok := ancestorInf.(*Block)
	if !ok {
		return fmt.Errorf("expected parent block %s, to be *Block but is %T", ancestor.ID(), ancestorInf)
	}

	// Ensure each tx in [txs] doesn't conflict with any other atomic tx in
	// a processing ancestor block.
	inputs := set.Set[ids.ID]{}
	atomicBackend := &atomic.Backend{
		Ctx:          vm.ctx,
		Fx:           &vm.fx,
		Rules:        rules,
		Bootstrapped: vm.bootstrapped.Get(),
		BlockFetcher: vm,
		SecpCache:    &vm.secpCache,
	}
	for _, atomicTx := range txs {
		utx := atomicTx.UnsignedAtomicTx
		if err := utx.SemanticVerify(atomicBackend, atomicTx, ancestor, baseFee); err != nil {
			return fmt.Errorf("invalid block due to failed semanatic verify: %w at height %d", err, height)
		}
		txInputs := utx.InputUTXOs()
		if inputs.Overlaps(txInputs) {
			return atomic.ErrConflictingAtomicInputs
		}
		inputs.Union(txInputs)
	}
	return nil
}

// GetAtomicUTXOs returns the utxos that at least one of the provided addresses is
// referenced in.
func (vm *VM) GetAtomicUTXOs(
	chainID ids.ID,
	addrs set.Set[ids.ShortID],
	startAddr ids.ShortID,
	startUTXOID ids.ID,
	limit int,
) ([]*avax.UTXO, ids.ShortID, ids.ID, error) {
	if limit <= 0 || limit > maxUTXOsToFetch {
		limit = maxUTXOsToFetch
	}

	return avax.GetAtomicUTXOs(
		vm.ctx.SharedMemory,
		atomic.Codec,
		chainID,
		addrs,
		startAddr,
		startUTXOID,
		limit,
	)
}

func (vm *VM) chainConfigExtra() *extras.ChainConfig {
	return params.GetExtra(vm.chainConfig)
}

// currentRules returns the chain rules for the current block.
func (vm *VM) currentRules() extras.Rules {
	header := vm.eth.APIBackend.CurrentHeader()
	rules := vm.chainConfig.Rules(header.Number, params.IsMergeTODO, header.Time)
	return *params.GetRulesExtra(rules)
}

// requirePrimaryNetworkSigners returns true if warp messages from the primary
// network must be signed by the primary network validators.
// This is necessary when the subnet is not validating the primary network.
func (vm *VM) requirePrimaryNetworkSigners() bool {
	switch c := vm.currentRules().Precompiles[warpcontract.ContractAddress].(type) {
	case *warpcontract.Config:
		return c.RequirePrimaryNetworkSigners
	default: // includes nil due to non-presence
		return false
	}
}

func (vm *VM) startContinuousProfiler() {
	// If the profiler directory is empty, return immediately
	// without creating or starting a continuous profiler.
	if vm.config.ContinuousProfilerDir == "" {
		return
	}
	vm.profiler = profiler.NewContinuous(
		filepath.Join(vm.config.ContinuousProfilerDir),
		vm.config.ContinuousProfilerFrequency.Duration,
		vm.config.ContinuousProfilerMaxFiles,
	)
	defer vm.profiler.Shutdown()

	vm.shutdownWg.Add(1)
	go func() {
		defer vm.shutdownWg.Done()
		log.Info("Dispatching continuous profiler", "dir", vm.config.ContinuousProfilerDir, "freq", vm.config.ContinuousProfilerFrequency, "maxFiles", vm.config.ContinuousProfilerMaxFiles)
		err := vm.profiler.Dispatch()
		if err != nil {
			log.Error("continuous profiler failed", "err", err)
		}
	}()
	// Wait for shutdownChan to be closed
	<-vm.shutdownChan
}

// readLastAccepted reads the last accepted hash from [acceptedBlockDB] and returns the
// last accepted block hash and height by reading directly from [vm.chaindb] instead of relying
// on [chain].
// Note: assumes [vm.chaindb] and [vm.genesisHash] have been initialized.
func (vm *VM) readLastAccepted() (common.Hash, uint64, error) {
	// Attempt to load last accepted block to determine if it is necessary to
	// initialize state with the genesis block.
	lastAcceptedBytes, lastAcceptedErr := vm.acceptedBlockDB.Get(lastAcceptedKey)
	switch {
	case lastAcceptedErr == database.ErrNotFound:
		// If there is nothing in the database, return the genesis block hash and height
		return vm.genesisHash, 0, nil
	case lastAcceptedErr != nil:
		return common.Hash{}, 0, fmt.Errorf("failed to get last accepted block ID due to: %w", lastAcceptedErr)
	case len(lastAcceptedBytes) != common.HashLength:
		return common.Hash{}, 0, fmt.Errorf("last accepted bytes should have been length %d, but found %d", common.HashLength, len(lastAcceptedBytes))
	default:
		lastAcceptedHash := common.BytesToHash(lastAcceptedBytes)
		height := rawdb.ReadHeaderNumber(vm.chaindb, lastAcceptedHash)
		if height == nil {
			return common.Hash{}, 0, fmt.Errorf("failed to retrieve header number of last accepted block: %s", lastAcceptedHash)
		}
		return lastAcceptedHash, *height, nil
	}
}

// attachEthService registers the backend RPC services provided by Ethereum
// to the provided handler under their assigned namespaces.
func attachEthService(handler *rpc.Server, apis []rpc.API, names []string) error {
	enabledServicesSet := make(map[string]struct{})
	for _, ns := range names {
		// handle pre geth v1.10.20 api names as aliases for their updated values
		// to allow configurations to be backwards compatible.
		if newName, isLegacy := legacyApiNames[ns]; isLegacy {
			log.Info("deprecated api name referenced in configuration.", "deprecated", ns, "new", newName)
			enabledServicesSet[newName] = struct{}{}
			continue
		}

		enabledServicesSet[ns] = struct{}{}
	}

	apiSet := make(map[string]rpc.API)
	for _, api := range apis {
		if existingAPI, exists := apiSet[api.Name]; exists {
			return fmt.Errorf("duplicated API name: %s, namespaces %s and %s", api.Name, api.Namespace, existingAPI.Namespace)
		}
		apiSet[api.Name] = api
	}

	for name := range enabledServicesSet {
		api, exists := apiSet[name]
		if !exists {
			return fmt.Errorf("API service %s not found", name)
		}
		if err := handler.RegisterName(api.Namespace, api.Service); err != nil {
			return err
		}
	}

	return nil
}

func (vm *VM) stateSyncEnabled(lastAcceptedHeight uint64) bool {
	if vm.config.StateSyncEnabled != nil {
		// if the config is set, use that
		return *vm.config.StateSyncEnabled
	}

	// enable state sync by default if the chain is empty.
	return lastAcceptedHeight == 0
}

func (vm *VM) newImportTx(
	chainID ids.ID, // chain to import from
	to common.Address, // Address of recipient
	baseFee *big.Int, // fee to use post-AP3
	keys []*secp256k1.PrivateKey, // Keys to import the funds
) (*atomic.Tx, error) {
	kc := secp256k1fx.NewKeychain()
	for _, key := range keys {
		kc.Add(key)
	}

	atomicUTXOs, _, _, err := vm.GetAtomicUTXOs(chainID, kc.Addresses(), ids.ShortEmpty, ids.Empty, -1)
	if err != nil {
		return nil, fmt.Errorf("problem retrieving atomic UTXOs: %w", err)
	}

	return atomic.NewImportTx(vm.ctx, vm.currentRules(), vm.clock.Unix(), chainID, to, baseFee, kc, atomicUTXOs)
}

// newExportTx returns a new ExportTx
func (vm *VM) newExportTx(
	assetID ids.ID, // AssetID of the tokens to export
	amount uint64, // Amount of tokens to export
	chainID ids.ID, // Chain to send the UTXOs to
	to ids.ShortID, // Address of chain recipient
	baseFee *big.Int, // fee to use post-AP3
	keys []*secp256k1.PrivateKey, // Pay the fee and provide the tokens
) (*atomic.Tx, error) {
	state, err := vm.blockChain.State()
	if err != nil {
		return nil, err
	}

	// Create the transaction
	tx, err := atomic.NewExportTx(
		vm.ctx,            // Context
		vm.currentRules(), // VM rules
		state,
		assetID, // AssetID
		amount,  // Amount
		chainID, // ID of the chain to send the funds to
		to,      // Address
		baseFee,
		keys, // Private keys
	)
	if err != nil {
		return nil, err
	}

	return tx, nil
}<|MERGE_RESOLUTION|>--- conflicted
+++ resolved
@@ -45,11 +45,8 @@
 	"github.com/ava-labs/coreth/plugin/evm/message"
 	"github.com/ava-labs/coreth/triedb/hashdb"
 	"github.com/ava-labs/coreth/utils"
-<<<<<<< HEAD
+	"github.com/ava-labs/libevm/metrics"
 	"github.com/ava-labs/libevm/triedb"
-=======
-	"github.com/ethereum/go-ethereum/metrics"
->>>>>>> 2e4e6bd8
 
 	warpcontract "github.com/ava-labs/coreth/precompile/contracts/warp"
 	"github.com/ava-labs/coreth/rpc"
@@ -425,7 +422,7 @@
 	// if the chainCtx.NetworkUpgrades is not empty, set the chain config
 	// normally it should not be empty, but some tests may not set it
 	if chainCtx.NetworkUpgrades != (upgrade.Config{}) {
-		g.Config.NetworkUpgrades = params.GetNetworkUpgrades(chainCtx.NetworkUpgrades)
+		params.GetExtra(g.Config).NetworkUpgrades = extras.GetNetworkUpgrades(chainCtx.NetworkUpgrades)
 	}
 
 	// If the Durango is activated, activate the Warp Precompile at the same time
@@ -1587,13 +1584,8 @@
 	parentHeader := preferredBlock
 	var nextBaseFee *big.Int
 	timestamp := uint64(vm.clock.Time().Unix())
-<<<<<<< HEAD
 	if vm.chainConfigExtra().IsApricotPhase3(timestamp) {
-		_, nextBaseFee, err = dummy.EstimateNextBaseFee(vm.chainConfig, parentHeader, timestamp)
-=======
-	if vm.chainConfig.IsApricotPhase3(timestamp) {
 		nextBaseFee, err = dummy.EstimateNextBaseFee(vm.chainConfig, parentHeader, timestamp)
->>>>>>> 2e4e6bd8
 		if err != nil {
 			// Return extremely detailed error since CalcBaseFee should never encounter an issue here
 			return fmt.Errorf("failed to calculate base fee with parent timestamp (%d), parent ExtraData: (0x%x), and current timestamp (%d): %w", parentHeader.Time, parentHeader.Extra, timestamp, err)
