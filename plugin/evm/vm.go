// (c) 2019-2020, Ava Labs, Inc. All rights reserved.
// See the file LICENSE for licensing terms.

package evm

import (
	"context"
	"encoding/json"
	"errors"
	"fmt"
	"io"
	"math/big"
	"net/http"
	"os"
	"path/filepath"
	"strings"
	"sync"
	"time"

	"github.com/ava-labs/avalanchego/cache/metercacher"
	"github.com/ava-labs/avalanchego/network/p2p"
	"github.com/ava-labs/avalanchego/network/p2p/acp118"
	"github.com/ava-labs/avalanchego/network/p2p/gossip"
	"github.com/ava-labs/avalanchego/upgrade"
	avalanchegoConstants "github.com/ava-labs/avalanchego/utils/constants"
	"github.com/prometheus/client_golang/prometheus"

	"github.com/ava-labs/coreth/consensus/dummy"
	"github.com/ava-labs/coreth/constants"
	"github.com/ava-labs/coreth/core"
	"github.com/ava-labs/coreth/core/rawdb"
	"github.com/ava-labs/coreth/core/state"
	"github.com/ava-labs/coreth/core/txpool"
	"github.com/ava-labs/coreth/core/types"
	"github.com/ava-labs/coreth/eth"
	"github.com/ava-labs/coreth/eth/ethconfig"
	corethprometheus "github.com/ava-labs/coreth/metrics/prometheus"
	"github.com/ava-labs/coreth/miner"
	"github.com/ava-labs/coreth/node"
	"github.com/ava-labs/coreth/params"
	"github.com/ava-labs/coreth/params/extras"
	"github.com/ava-labs/coreth/peer"
	"github.com/ava-labs/coreth/plugin/evm/atomic"
	"github.com/ava-labs/coreth/plugin/evm/config"
	customheader "github.com/ava-labs/coreth/plugin/evm/header"
	"github.com/ava-labs/coreth/plugin/evm/message"
	"github.com/ava-labs/coreth/plugin/evm/upgrade/acp176"
	"github.com/ava-labs/coreth/plugin/evm/upgrade/ap5"
<<<<<<< HEAD
	"github.com/ava-labs/coreth/plugin/evm/upgrade/etna"
=======
	"github.com/ava-labs/coreth/triedb"
>>>>>>> cfb1d9b8
	"github.com/ava-labs/coreth/triedb/hashdb"
	"github.com/ava-labs/coreth/utils"
	"github.com/ava-labs/libevm/metrics"
	"github.com/ava-labs/libevm/triedb"

	warpcontract "github.com/ava-labs/coreth/precompile/contracts/warp"
	"github.com/ava-labs/coreth/rpc"
	statesyncclient "github.com/ava-labs/coreth/sync/client"
	"github.com/ava-labs/coreth/sync/client/stats"
	"github.com/ava-labs/coreth/warp"

	// Force-load tracer engine to trigger registration
	//
	// We must import this package (not referenced elsewhere) so that the native "callTracer"
	// is added to a map of client-accessible tracers. In geth, this is done
	// inside of cmd/geth.
	_ "github.com/ava-labs/libevm/eth/tracers/js"
	_ "github.com/ava-labs/libevm/eth/tracers/native"

	"github.com/ava-labs/coreth/precompile/precompileconfig"
	// Force-load precompiles to trigger registration
	_ "github.com/ava-labs/coreth/precompile/registry"

	"github.com/ava-labs/libevm/common"
	"github.com/ava-labs/libevm/ethdb"
	"github.com/ava-labs/libevm/log"
	"github.com/ava-labs/libevm/rlp"

	avalancheRPC "github.com/gorilla/rpc/v2"

	"github.com/ava-labs/avalanchego/cache"
	"github.com/ava-labs/avalanchego/codec"
	"github.com/ava-labs/avalanchego/codec/linearcodec"
	"github.com/ava-labs/avalanchego/database"
	"github.com/ava-labs/avalanchego/database/versiondb"
	"github.com/ava-labs/avalanchego/ids"
	"github.com/ava-labs/avalanchego/snow"
	"github.com/ava-labs/avalanchego/snow/consensus/snowman"
	"github.com/ava-labs/avalanchego/snow/engine/snowman/block"
	"github.com/ava-labs/avalanchego/utils/crypto/secp256k1"
	"github.com/ava-labs/avalanchego/utils/formatting/address"
	"github.com/ava-labs/avalanchego/utils/logging"
	"github.com/ava-labs/avalanchego/utils/perms"
	"github.com/ava-labs/avalanchego/utils/profiler"
	"github.com/ava-labs/avalanchego/utils/set"
	"github.com/ava-labs/avalanchego/utils/timer/mockable"
	"github.com/ava-labs/avalanchego/utils/units"
	"github.com/ava-labs/avalanchego/vms/components/avax"
	"github.com/ava-labs/avalanchego/vms/components/chain"
	"github.com/ava-labs/avalanchego/vms/components/gas"
	"github.com/ava-labs/avalanchego/vms/secp256k1fx"

	commonEng "github.com/ava-labs/avalanchego/snow/engine/common"

	avalancheUtils "github.com/ava-labs/avalanchego/utils"
	avalancheJSON "github.com/ava-labs/avalanchego/utils/json"
)

var (
	_ block.ChainVM                      = &VM{}
	_ block.BuildBlockWithContextChainVM = &VM{}
	_ block.StateSyncableVM              = &VM{}
	_ statesyncclient.EthBlockParser     = &VM{}
	_ secp256k1fx.VM                     = &VM{}
)

const (
	// Max time from current time allowed for blocks, before they're considered future blocks
	// and fail verification
	maxFutureBlockTime = 10 * time.Second
	maxUTXOsToFetch    = 1024
	defaultMempoolSize = 4096

	secpCacheSize          = 1024
	decidedCacheSize       = 10 * units.MiB
	missingCacheSize       = 50
	unverifiedCacheSize    = 5 * units.MiB
	bytesToIDCacheSize     = 5 * units.MiB
	warpSignatureCacheSize = 500

	// Prefixes for metrics gatherers
	ethMetricsPrefix        = "eth"
	sdkMetricsPrefix        = "sdk"
	chainStateMetricsPrefix = "chain_state"

	targetAtomicTxsSize = 40 * units.KiB

	// maxAtomicTxMempoolGas is the maximum amount of gas that is allowed to be
	// used by an atomic transaction in the mempool. It is allowed to build
	// blocks with larger atomic transactions, but they will not be accepted
	// into the mempool.
	maxAtomicTxMempoolGas = ap5.AtomicGasLimit

	// gossip constants
	pushGossipDiscardedElements = 16_384
	txGossipTargetMessageSize   = 20 * units.KiB
	maxValidatorSetStaleness    = time.Minute
	txGossipThrottlingPeriod    = 10 * time.Second
	txGossipThrottlingLimit     = 2
	txGossipPollSize            = 1
)

// Define the API endpoints for the VM
const (
	avaxEndpoint            = "/avax"
	adminEndpoint           = "/admin"
	ethRPCEndpoint          = "/rpc"
	ethWSEndpoint           = "/ws"
	ethTxGossipNamespace    = "eth_tx_gossip"
	atomicTxGossipNamespace = "atomic_tx_gossip"
)

var (
	// Set last accepted key to be longer than the keys used to store accepted block IDs.
	lastAcceptedKey = []byte("last_accepted_key")
	acceptedPrefix  = []byte("snowman_accepted")
	metadataPrefix  = []byte("metadata")
	warpPrefix      = []byte("warp")
	ethDBPrefix     = []byte("ethdb")

	// Prefixes for atomic trie
	atomicTrieDBPrefix     = []byte("atomicTrieDB")
	atomicTrieMetaDBPrefix = []byte("atomicTrieMetaDB")
)

var (
	errEmptyBlock                    = errors.New("empty block")
	errUnsupportedFXs                = errors.New("unsupported feature extensions")
	errInvalidBlock                  = errors.New("invalid block")
	errInvalidNonce                  = errors.New("invalid nonce")
	errUnclesUnsupported             = errors.New("uncles unsupported")
	errRejectedParent                = errors.New("rejected parent")
	errNilBaseFeeApricotPhase3       = errors.New("nil base fee is invalid after apricotPhase3")
	errNilBlockGasCostApricotPhase4  = errors.New("nil blockGasCost is invalid after apricotPhase4")
	errInvalidHeaderPredicateResults = errors.New("invalid header predicate results")
)

var originalStderr *os.File

// legacyApiNames maps pre geth v1.10.20 api names to their updated counterparts.
// used in attachEthService for backward configuration compatibility.
var legacyApiNames = map[string]string{
	"internal-public-eth":              "internal-eth",
	"internal-public-blockchain":       "internal-blockchain",
	"internal-public-transaction-pool": "internal-transaction",
	"internal-public-tx-pool":          "internal-tx-pool",
	"internal-public-debug":            "internal-debug",
	"internal-private-debug":           "internal-debug",
	"internal-public-account":          "internal-account",
	"internal-private-personal":        "internal-personal",

	"public-eth":        "eth",
	"public-eth-filter": "eth-filter",
	"private-admin":     "admin",
	"public-debug":      "debug",
	"private-debug":     "debug",
}

func init() {
	// Preserve [os.Stderr] prior to the call in plugin/main.go to plugin.Serve(...).
	// Preserving the log level allows us to update the root handler while writing to the original
	// [os.Stderr] that is being piped through to the logger via the rpcchainvm.
	originalStderr = os.Stderr
}

// VM implements the snowman.ChainVM interface
type VM struct {
	ctx *snow.Context
	// [cancel] may be nil until [snow.NormalOp] starts
	cancel context.CancelFunc
	// *chain.State helps to implement the VM interface by wrapping blocks
	// with an efficient caching layer.
	*chain.State

	config config.Config

	chainID     *big.Int
	networkID   uint64
	genesisHash common.Hash
	chainConfig *params.ChainConfig
	ethConfig   ethconfig.Config

	// pointers to eth constructs
	eth        *eth.Ethereum
	txPool     *txpool.TxPool
	blockChain *core.BlockChain
	miner      *miner.Miner

	// [versiondb] is the VM's current versioned database
	versiondb *versiondb.Database

	// [db] is the VM's current database
	db database.Database

	// metadataDB is used to store one off keys.
	metadataDB database.Database

	// [chaindb] is the database supplied to the Ethereum backend
	chaindb ethdb.Database

	// [acceptedBlockDB] is the database to store the last accepted
	// block.
	acceptedBlockDB database.Database

	// [warpDB] is used to store warp message signatures
	// set to a prefixDB with the prefix [warpPrefix]
	warpDB database.Database

	toEngine chan<- commonEng.Message

	syntacticBlockValidator BlockValidator

	// [atomicTxRepository] maintains two indexes on accepted atomic txs.
	// - txID to accepted atomic tx
	// - block height to list of atomic txs accepted on block at that height
	atomicTxRepository AtomicTxRepository
	// [atomicTrie] maintains a merkle forest of [height]=>[atomic txs].
	atomicTrie AtomicTrie
	// [atomicBackend] abstracts verification and processing of atomic transactions
	atomicBackend AtomicBackend

	builder *blockBuilder

	baseCodec codec.Registry
	clock     mockable.Clock
	mempool   *atomic.Mempool

	shutdownChan chan struct{}
	shutdownWg   sync.WaitGroup

	fx        secp256k1fx.Fx
	secpCache secp256k1.RecoverCache

	// Continuous Profiler
	profiler profiler.ContinuousProfiler

	peer.Network
	client       peer.NetworkClient
	networkCodec codec.Manager

	p2pValidators *p2p.Validators

	// Metrics
	sdkMetrics *prometheus.Registry

	bootstrapped avalancheUtils.Atomic[bool]
	IsPlugin     bool

	logger CorethLogger
	// State sync server and client
	StateSyncServer
	StateSyncClient

	// Avalanche Warp Messaging backend
	// Used to serve BLS signatures of warp messages over RPC
	warpBackend warp.Backend

	// Initialize only sets these if nil so they can be overridden in tests
	p2pSender             commonEng.AppSender
	ethTxGossipHandler    p2p.Handler
	ethTxPushGossiper     avalancheUtils.Atomic[*gossip.PushGossiper[*GossipEthTx]]
	ethTxPullGossiper     gossip.Gossiper
	atomicTxGossipHandler p2p.Handler
	atomicTxPushGossiper  *gossip.PushGossiper[*atomic.GossipAtomicTx]
	atomicTxPullGossiper  gossip.Gossiper

	chainAlias string
	// RPC handlers (should be stopped before closing chaindb)
	rpcHandlers []interface{ Stop() }
}

// CodecRegistry implements the secp256k1fx interface
func (vm *VM) CodecRegistry() codec.Registry { return vm.baseCodec }

// Clock implements the secp256k1fx interface
func (vm *VM) Clock() *mockable.Clock { return &vm.clock }

// Logger implements the secp256k1fx interface
func (vm *VM) Logger() logging.Logger { return vm.ctx.Log }

/*
 ******************************************************************************
 ********************************* Snowman API ********************************
 ******************************************************************************
 */

// implements SnowmanPlusPlusVM interface
func (vm *VM) GetActivationTime() time.Time {
	return utils.Uint64ToTime(vm.chainConfigExtra().ApricotPhase4BlockTimestamp)
}

// Initialize implements the snowman.ChainVM interface
func (vm *VM) Initialize(
	_ context.Context,
	chainCtx *snow.Context,
	db database.Database,
	genesisBytes []byte,
	upgradeBytes []byte,
	configBytes []byte,
	toEngine chan<- commonEng.Message,
	fxs []*commonEng.Fx,
	appSender commonEng.AppSender,
) error {
	vm.config.SetDefaults(defaultTxPoolConfig)
	if len(configBytes) > 0 {
		if err := json.Unmarshal(configBytes, &vm.config); err != nil {
			return fmt.Errorf("failed to unmarshal config %s: %w", string(configBytes), err)
		}
	}
	vm.ctx = chainCtx

	if err := vm.config.Validate(vm.ctx.NetworkID); err != nil {
		return err
	}
	// We should deprecate config flags as the first thing, before we do anything else
	// because this can set old flags to new flags. log the message after we have
	// initialized the logger.
	deprecateMsg := vm.config.Deprecate()

	// Create logger
	alias, err := vm.ctx.BCLookup.PrimaryAlias(vm.ctx.ChainID)
	if err != nil {
		// fallback to ChainID string instead of erroring
		alias = vm.ctx.ChainID.String()
	}
	vm.chainAlias = alias

	var writer io.Writer = vm.ctx.Log
	if vm.IsPlugin {
		writer = originalStderr
	}

	corethLogger, err := InitLogger(vm.chainAlias, vm.config.LogLevel, vm.config.LogJSONFormat, writer)
	if err != nil {
		return fmt.Errorf("failed to initialize logger due to: %w ", err)
	}
	vm.logger = corethLogger

	log.Info("Initializing Coreth VM", "Version", Version, "Config", vm.config)

	if deprecateMsg != "" {
		log.Warn("Deprecation Warning", "msg", deprecateMsg)
	}

	if len(fxs) > 0 {
		return errUnsupportedFXs
	}

	// Enable debug-level metrics that might impact runtime performance
	metrics.EnabledExpensive = vm.config.MetricsExpensiveEnabled

	vm.toEngine = toEngine
	vm.shutdownChan = make(chan struct{}, 1)

	if err := vm.initializeMetrics(); err != nil {
		return fmt.Errorf("failed to initialize metrics: %w", err)
	}

	// Initialize the database
	if err := vm.initializeDBs(db); err != nil {
		return fmt.Errorf("failed to initialize databases: %w", err)
	}
	if vm.config.InspectDatabase {
		if err := vm.inspectDatabases(); err != nil {
			return err
		}
	}

	g := new(core.Genesis)
	if err := json.Unmarshal(genesisBytes, g); err != nil {
		return err
	}

	var extDataHashes map[common.Hash]common.Hash
	// Set the chain config for mainnet/fuji chain IDs
	switch chainCtx.NetworkID {
	case avalanchegoConstants.MainnetID:
		extDataHashes = mainnetExtDataHashes
	case avalanchegoConstants.FujiID:
		extDataHashes = fujiExtDataHashes
	}

	// if the chainCtx.NetworkUpgrades is not empty, set the chain config
	// normally it should not be empty, but some tests may not set it
	if chainCtx.NetworkUpgrades != (upgrade.Config{}) {
		params.GetExtra(g.Config).NetworkUpgrades = extras.GetNetworkUpgrades(chainCtx.NetworkUpgrades)
	}

	// If the Durango is activated, activate the Warp Precompile at the same time
	configExtra := params.GetExtra(g.Config)
	if configExtra.DurangoBlockTimestamp != nil {
		configExtra.PrecompileUpgrades = append(configExtra.PrecompileUpgrades, extras.PrecompileUpgrade{
			Config: warpcontract.NewDefaultConfig(configExtra.DurangoBlockTimestamp),
		})
	}

	// Set the Avalanche Context on the ChainConfig
	configExtra.AvalancheContext = extras.AvalancheContext{
		SnowCtx: chainCtx,
	}
	vm.syntacticBlockValidator = NewBlockValidator(extDataHashes)

	// Free the memory of the extDataHash map that is not used (i.e. if mainnet
	// config, free fuji)
	fujiExtDataHashes = nil
	mainnetExtDataHashes = nil

	vm.chainID = g.Config.ChainID

	params.SetEthUpgrades(g.Config)

	vm.ethConfig = ethconfig.NewDefaultConfig()
	vm.ethConfig.Genesis = g
	vm.ethConfig.NetworkId = vm.chainID.Uint64()
	vm.genesisHash = vm.ethConfig.Genesis.ToBlock().Hash() // must create genesis hash before [vm.readLastAccepted]
	lastAcceptedHash, lastAcceptedHeight, err := vm.readLastAccepted()
	if err != nil {
		return err
	}
	log.Info(fmt.Sprintf("lastAccepted = %s", lastAcceptedHash))

	// Set minimum price for mining and default gas price oracle value to the min
	// gas price to prevent so transactions and blocks all use the correct fees
	vm.ethConfig.RPCGasCap = vm.config.RPCGasCap
	vm.ethConfig.RPCEVMTimeout = vm.config.APIMaxDuration.Duration
	vm.ethConfig.RPCTxFeeCap = vm.config.RPCTxFeeCap

	vm.ethConfig.TxPool.NoLocals = !vm.config.LocalTxsEnabled
	vm.ethConfig.TxPool.PriceLimit = vm.config.TxPoolPriceLimit
	vm.ethConfig.TxPool.PriceBump = vm.config.TxPoolPriceBump
	vm.ethConfig.TxPool.AccountSlots = vm.config.TxPoolAccountSlots
	vm.ethConfig.TxPool.GlobalSlots = vm.config.TxPoolGlobalSlots
	vm.ethConfig.TxPool.AccountQueue = vm.config.TxPoolAccountQueue
	vm.ethConfig.TxPool.GlobalQueue = vm.config.TxPoolGlobalQueue
	vm.ethConfig.TxPool.Lifetime = vm.config.TxPoolLifetime.Duration

	vm.ethConfig.AllowUnfinalizedQueries = vm.config.AllowUnfinalizedQueries
	vm.ethConfig.AllowUnprotectedTxs = vm.config.AllowUnprotectedTxs
	vm.ethConfig.AllowUnprotectedTxHashes = vm.config.AllowUnprotectedTxHashes
	vm.ethConfig.Preimages = vm.config.Preimages
	vm.ethConfig.Pruning = vm.config.Pruning
	vm.ethConfig.TrieCleanCache = vm.config.TrieCleanCache
	vm.ethConfig.TrieDirtyCache = vm.config.TrieDirtyCache
	vm.ethConfig.TrieDirtyCommitTarget = vm.config.TrieDirtyCommitTarget
	vm.ethConfig.TriePrefetcherParallelism = vm.config.TriePrefetcherParallelism
	vm.ethConfig.SnapshotCache = vm.config.SnapshotCache
	vm.ethConfig.AcceptorQueueLimit = vm.config.AcceptorQueueLimit
	vm.ethConfig.PopulateMissingTries = vm.config.PopulateMissingTries
	vm.ethConfig.PopulateMissingTriesParallelism = vm.config.PopulateMissingTriesParallelism
	vm.ethConfig.AllowMissingTries = vm.config.AllowMissingTries
	vm.ethConfig.SnapshotDelayInit = vm.stateSyncEnabled(lastAcceptedHeight)
	vm.ethConfig.SnapshotWait = vm.config.SnapshotWait
	vm.ethConfig.SnapshotVerify = vm.config.SnapshotVerify
	vm.ethConfig.HistoricalProofQueryWindow = vm.config.HistoricalProofQueryWindow
	vm.ethConfig.OfflinePruning = vm.config.OfflinePruning
	vm.ethConfig.OfflinePruningBloomFilterSize = vm.config.OfflinePruningBloomFilterSize
	vm.ethConfig.OfflinePruningDataDirectory = vm.config.OfflinePruningDataDirectory
	vm.ethConfig.CommitInterval = vm.config.CommitInterval
	vm.ethConfig.SkipUpgradeCheck = vm.config.SkipUpgradeCheck
	vm.ethConfig.AcceptedCacheSize = vm.config.AcceptedCacheSize
	vm.ethConfig.TransactionHistory = vm.config.TransactionHistory
	vm.ethConfig.SkipTxIndexing = vm.config.SkipTxIndexing

	// Create directory for offline pruning
	if len(vm.ethConfig.OfflinePruningDataDirectory) != 0 {
		if err := os.MkdirAll(vm.ethConfig.OfflinePruningDataDirectory, perms.ReadWriteExecute); err != nil {
			log.Error("failed to create offline pruning data directory", "error", err)
			return err
		}
	}

	vm.chainConfig = g.Config
	vm.networkID = vm.ethConfig.NetworkId
	vm.secpCache = secp256k1.RecoverCache{
		LRU: cache.LRU[ids.ID, *secp256k1.PublicKey]{
			Size: secpCacheSize,
		},
	}

	if err := configExtra.Verify(); err != nil {
		return fmt.Errorf("failed to verify chain config: %w", err)
	}

	// TODO: read size from settings
	vm.mempool, err = atomic.NewMempool(chainCtx, vm.sdkMetrics, defaultMempoolSize, vm.verifyTxAtTip)
	if err != nil {
		return fmt.Errorf("failed to initialize mempool: %w", err)
	}

	// initialize peer network
	if vm.p2pSender == nil {
		vm.p2pSender = appSender
	}

	// TODO: move all network stuff to peer.NewNetwork
	p2pNetwork, err := p2p.NewNetwork(vm.ctx.Log, vm.p2pSender, vm.sdkMetrics, "p2p")
	if err != nil {
		return fmt.Errorf("failed to initialize p2p network: %w", err)
	}
	vm.p2pValidators = p2p.NewValidators(p2pNetwork.Peers, vm.ctx.Log, vm.ctx.SubnetID, vm.ctx.ValidatorState, maxValidatorSetStaleness)
	vm.networkCodec = message.Codec
	vm.Network = peer.NewNetwork(p2pNetwork, appSender, vm.networkCodec, chainCtx.NodeID, vm.config.MaxOutboundActiveRequests)
	vm.client = peer.NewNetworkClient(vm.Network)

	// Initialize warp backend
	offchainWarpMessages := make([][]byte, len(vm.config.WarpOffChainMessages))
	for i, hexMsg := range vm.config.WarpOffChainMessages {
		offchainWarpMessages[i] = []byte(hexMsg)
	}
	warpSignatureCache := &cache.LRU[ids.ID, []byte]{Size: warpSignatureCacheSize}
	meteredCache, err := metercacher.New("warp_signature_cache", vm.sdkMetrics, warpSignatureCache)
	if err != nil {
		return fmt.Errorf("failed to create warp signature cache: %w", err)
	}

	// clear warpdb on initialization if config enabled
	if vm.config.PruneWarpDB {
		if err := database.Clear(vm.warpDB, ethdb.IdealBatchSize); err != nil {
			return fmt.Errorf("failed to prune warpDB: %w", err)
		}
	}

	vm.warpBackend, err = warp.NewBackend(
		vm.ctx.NetworkID,
		vm.ctx.ChainID,
		vm.ctx.WarpSigner,
		vm,
		vm.warpDB,
		meteredCache,
		offchainWarpMessages,
	)
	if err != nil {
		return err
	}
	if err := vm.initializeChain(lastAcceptedHash); err != nil {
		return err
	}
	// initialize bonus blocks on mainnet
	var (
		bonusBlockHeights map[uint64]ids.ID
	)
	if vm.ctx.NetworkID == avalanchegoConstants.MainnetID {
		bonusBlockHeights, err = readMainnetBonusBlocks()
		if err != nil {
			return fmt.Errorf("failed to read mainnet bonus blocks: %w", err)
		}
	}

	// initialize atomic repository
	vm.atomicTxRepository, err = NewAtomicTxRepository(vm.versiondb, atomic.Codec, lastAcceptedHeight)
	if err != nil {
		return fmt.Errorf("failed to create atomic repository: %w", err)
	}
	vm.atomicBackend, err = NewAtomicBackend(
		vm.versiondb, vm.ctx.SharedMemory, bonusBlockHeights,
		vm.atomicTxRepository, lastAcceptedHeight, lastAcceptedHash,
		vm.config.CommitInterval,
	)
	if err != nil {
		return fmt.Errorf("failed to create atomic backend: %w", err)
	}
	vm.atomicTrie = vm.atomicBackend.AtomicTrie()

	go vm.ctx.Log.RecoverAndPanic(vm.startContinuousProfiler)

	// so [vm.baseCodec] is a dummy codec use to fulfill the secp256k1fx VM
	// interface. The fx will register all of its types, which can be safely
	// ignored by the VM's codec.
	vm.baseCodec = linearcodec.NewDefault()

	if err := vm.fx.Initialize(vm); err != nil {
		return err
	}

	// Add p2p warp message warpHandler
	warpHandler := acp118.NewCachedHandler(meteredCache, vm.warpBackend, vm.ctx.WarpSigner)
	vm.Network.AddHandler(p2p.SignatureRequestHandlerID, warpHandler)

	vm.setAppRequestHandlers()

	vm.StateSyncServer = NewStateSyncServer(&stateSyncServerConfig{
		Chain:            vm.blockChain,
		AtomicTrie:       vm.atomicTrie,
		SyncableInterval: vm.config.StateSyncCommitInterval,
	})
	return vm.initializeStateSyncClient(lastAcceptedHeight)
}

func (vm *VM) initializeMetrics() error {
	metrics.Enabled = true
	vm.sdkMetrics = prometheus.NewRegistry()
	gatherer := corethprometheus.NewGatherer(metrics.DefaultRegistry)
	if err := vm.ctx.Metrics.Register(ethMetricsPrefix, gatherer); err != nil {
		return err
	}
	return vm.ctx.Metrics.Register(sdkMetricsPrefix, vm.sdkMetrics)
}

func (vm *VM) initializeChain(lastAcceptedHash common.Hash) error {
	nodecfg := &node.Config{
		CorethVersion:         Version,
		KeyStoreDir:           vm.config.KeystoreDirectory,
		ExternalSigner:        vm.config.KeystoreExternalSigner,
		InsecureUnlockAllowed: vm.config.KeystoreInsecureUnlockAllowed,
	}
	node, err := node.New(nodecfg)
	if err != nil {
		return err
	}
	callbacks := vm.createConsensusCallbacks()

	// If the gas target is specified, calculate the desired target excess and
	// use it during block creation.
	var desiredTargetExcess *gas.Gas
	if vm.config.GasTarget != nil {
		desiredTargetExcess = new(gas.Gas)
		*desiredTargetExcess = acp176.DesiredTargetExcess(*vm.config.GasTarget)
	}

	vm.eth, err = eth.New(
		node,
		&vm.ethConfig,
		&EthPushGossiper{vm: vm},
		vm.chaindb,
		eth.Settings{MaxBlocksPerRequest: vm.config.MaxBlocksPerRequest},
		lastAcceptedHash,
		dummy.NewDummyEngine(
			callbacks,
			dummy.Mode{},
			&vm.clock,
			desiredTargetExcess,
		),
		&vm.clock,
	)
	if err != nil {
		return err
	}
	vm.eth.SetEtherbase(constants.BlackholeAddr)
	vm.txPool = vm.eth.TxPool()
	vm.blockChain = vm.eth.BlockChain()
	vm.miner = vm.eth.Miner()

	// Set the gas parameters for the tx pool to the minimum gas price for the
	// latest upgrade.
	vm.txPool.SetGasTip(big.NewInt(0))
	vm.txPool.SetMinFee(big.NewInt(acp176.MinGasPrice))

	vm.eth.Start()
	return vm.initChainState(vm.blockChain.LastAcceptedBlock())
}

// initializeStateSyncClient initializes the client for performing state sync.
// If state sync is disabled, this function will wipe any ongoing summary from
// disk to ensure that we do not continue syncing from an invalid snapshot.
func (vm *VM) initializeStateSyncClient(lastAcceptedHeight uint64) error {
	stateSyncEnabled := vm.stateSyncEnabled(lastAcceptedHeight)
	// parse nodeIDs from state sync IDs in vm config
	var stateSyncIDs []ids.NodeID
	if stateSyncEnabled && len(vm.config.StateSyncIDs) > 0 {
		nodeIDs := strings.Split(vm.config.StateSyncIDs, ",")
		stateSyncIDs = make([]ids.NodeID, len(nodeIDs))
		for i, nodeIDString := range nodeIDs {
			nodeID, err := ids.NodeIDFromString(nodeIDString)
			if err != nil {
				return fmt.Errorf("failed to parse %s as NodeID: %w", nodeIDString, err)
			}
			stateSyncIDs[i] = nodeID
		}
	}

	vm.StateSyncClient = NewStateSyncClient(&stateSyncClientConfig{
		chain: vm.eth,
		state: vm.State,
		client: statesyncclient.NewClient(
			&statesyncclient.ClientConfig{
				NetworkClient:    vm.client,
				Codec:            vm.networkCodec,
				Stats:            stats.NewClientSyncerStats(),
				StateSyncNodeIDs: stateSyncIDs,
				BlockParser:      vm,
			},
		),
		enabled:              stateSyncEnabled,
		skipResume:           vm.config.StateSyncSkipResume,
		stateSyncMinBlocks:   vm.config.StateSyncMinBlocks,
		stateSyncRequestSize: vm.config.StateSyncRequestSize,
		lastAcceptedHeight:   lastAcceptedHeight, // TODO clean up how this is passed around
		chaindb:              vm.chaindb,
		metadataDB:           vm.metadataDB,
		acceptedBlockDB:      vm.acceptedBlockDB,
		db:                   vm.versiondb,
		atomicBackend:        vm.atomicBackend,
		toEngine:             vm.toEngine,
	})

	// If StateSync is disabled, clear any ongoing summary so that we will not attempt to resume
	// sync using a snapshot that has been modified by the node running normal operations.
	if !stateSyncEnabled {
		return vm.StateSyncClient.ClearOngoingSummary()
	}

	return nil
}

func (vm *VM) initChainState(lastAcceptedBlock *types.Block) error {
	block, err := vm.newBlock(lastAcceptedBlock)
	if err != nil {
		return fmt.Errorf("failed to create block wrapper for the last accepted block: %w", err)
	}

	config := &chain.Config{
		DecidedCacheSize:      decidedCacheSize,
		MissingCacheSize:      missingCacheSize,
		UnverifiedCacheSize:   unverifiedCacheSize,
		BytesToIDCacheSize:    bytesToIDCacheSize,
		GetBlock:              vm.getBlock,
		UnmarshalBlock:        vm.parseBlock,
		BuildBlock:            vm.buildBlock,
		BuildBlockWithContext: vm.buildBlockWithContext,
		LastAcceptedBlock:     block,
	}

	// Register chain state metrics
	chainStateRegisterer := prometheus.NewRegistry()
	state, err := chain.NewMeteredState(chainStateRegisterer, config)
	if err != nil {
		return fmt.Errorf("could not create metered state: %w", err)
	}
	vm.State = state

	if !metrics.Enabled {
		return nil
	}

	return vm.ctx.Metrics.Register(chainStateMetricsPrefix, chainStateRegisterer)
}

func (vm *VM) createConsensusCallbacks() dummy.ConsensusCallbacks {
	return dummy.ConsensusCallbacks{
		OnFinalizeAndAssemble: vm.onFinalizeAndAssemble,
		OnExtraStateChange:    vm.onExtraStateChange,
	}
}

func (vm *VM) preBatchOnFinalizeAndAssemble(header *types.Header, state *state.StateDB, txs []*types.Transaction) ([]byte, *big.Int, *big.Int, error) {
	for {
		tx, exists := vm.mempool.NextTx()
		if !exists {
			break
		}
		// Take a snapshot of [state] before calling verifyTx so that if the transaction fails verification
		// we can revert to [snapshot].
		// Note: snapshot is taken inside the loop because you cannot revert to the same snapshot more than
		// once.
		snapshot := state.Snapshot()
		rules := vm.chainConfig.Rules(header.Number, params.IsMergeTODO, header.Time)
		rulesExtra := params.GetRulesExtra(rules)
		if err := vm.verifyTx(tx, header.ParentHash, header.BaseFee, state, *rulesExtra); err != nil {
			// Discard the transaction from the mempool on failed verification.
			log.Debug("discarding tx from mempool on failed verification", "txID", tx.ID(), "err", err)
			vm.mempool.DiscardCurrentTx(tx.ID())
			state.RevertToSnapshot(snapshot)
			continue
		}

		atomicTxBytes, err := atomic.Codec.Marshal(atomic.CodecVersion, tx)
		if err != nil {
			// Discard the transaction from the mempool and error if the transaction
			// cannot be marshalled. This should never happen.
			log.Debug("discarding tx due to unmarshal err", "txID", tx.ID(), "err", err)
			vm.mempool.DiscardCurrentTx(tx.ID())
			return nil, nil, nil, fmt.Errorf("failed to marshal atomic transaction %s due to %w", tx.ID(), err)
		}
		var contribution, gasUsed *big.Int
		if rulesExtra.IsApricotPhase4 {
			contribution, gasUsed, err = tx.BlockFeeContribution(rulesExtra.IsApricotPhase5, vm.ctx.AVAXAssetID, header.BaseFee)
			if err != nil {
				return nil, nil, nil, err
			}
		}
		return atomicTxBytes, contribution, gasUsed, nil
	}

	if len(txs) == 0 {
		// this could happen due to the async logic of geth tx pool
		return nil, nil, nil, errEmptyBlock
	}

	return nil, nil, nil, nil
}

// assumes that we are in at least Apricot Phase 5.
func (vm *VM) postBatchOnFinalizeAndAssemble(
	header *types.Header,
	parent *types.Header,
	state *state.StateDB,
	txs []*types.Transaction,
) ([]byte, *big.Int, *big.Int, error) {
	var (
		batchAtomicTxs    []*atomic.Tx
		batchAtomicUTXOs  set.Set[ids.ID]
		batchContribution *big.Int = new(big.Int).Set(common.Big0)
		batchGasUsed      *big.Int = new(big.Int).Set(common.Big0)
		rules                      = vm.chainConfig.Rules(header.Number, params.IsMergeTODO, header.Time)
		rulesExtra                 = *params.GetRulesExtra(rules)
		size              int
	)

	atomicGasLimit, err := customheader.RemainingAtomicGasCapacity(vm.chainConfig, parent, header)
	if err != nil {
		return nil, nil, nil, err
	}

	for {
		tx, exists := vm.mempool.NextTx()
		if !exists {
			break
		}

		// Ensure that adding [tx] to the block will not exceed the block size soft limit.
		txSize := len(tx.SignedBytes())
		if size+txSize > targetAtomicTxsSize {
			vm.mempool.CancelCurrentTx(tx.ID())
			break
		}

		var (
			txGasUsed, txContribution *big.Int
			err                       error
		)

		// Note: we do not need to check if we are in at least ApricotPhase4 here because
		// we assume that this function will only be called when the block is in at least
		// ApricotPhase5.
		txContribution, txGasUsed, err = tx.BlockFeeContribution(true, vm.ctx.AVAXAssetID, header.BaseFee)
		if err != nil {
			return nil, nil, nil, err
		}
		// ensure `gasUsed + batchGasUsed` doesn't exceed `atomicGasLimit`
		if totalGasUsed := new(big.Int).Add(batchGasUsed, txGasUsed); !utils.BigLessOrEqualUint64(totalGasUsed, atomicGasLimit) {
			// Send [tx] back to the mempool's tx heap.
			vm.mempool.CancelCurrentTx(tx.ID())
			break
		}

		if batchAtomicUTXOs.Overlaps(tx.InputUTXOs()) {
			// Discard the transaction from the mempool since it will fail verification
			// after this block has been accepted.
			// Note: if the proposed block is not accepted, the transaction may still be
			// valid, but we discard it early here based on the assumption that the proposed
			// block will most likely be accepted.
			// Discard the transaction from the mempool on failed verification.
			log.Debug("discarding tx due to overlapping input utxos", "txID", tx.ID())
			vm.mempool.DiscardCurrentTx(tx.ID())
			continue
		}

		snapshot := state.Snapshot()
		if err := vm.verifyTx(tx, header.ParentHash, header.BaseFee, state, rulesExtra); err != nil {
			// Discard the transaction from the mempool and reset the state to [snapshot]
			// if it fails verification here.
			// Note: prior to this point, we have not modified [state] so there is no need to
			// revert to a snapshot if we discard the transaction prior to this point.
			log.Debug("discarding tx from mempool due to failed verification", "txID", tx.ID(), "err", err)
			vm.mempool.DiscardCurrentTx(tx.ID())
			state.RevertToSnapshot(snapshot)
			continue
		}

		batchAtomicTxs = append(batchAtomicTxs, tx)
		batchAtomicUTXOs.Union(tx.InputUTXOs())
		// Add the [txGasUsed] to the [batchGasUsed] when the [tx] has passed verification
		batchGasUsed.Add(batchGasUsed, txGasUsed)
		batchContribution.Add(batchContribution, txContribution)
		size += txSize
	}

	// If there is a non-zero number of transactions, marshal them and return the byte slice
	// for the block's extra data along with the contribution and gas used.
	if len(batchAtomicTxs) > 0 {
		atomicTxBytes, err := atomic.Codec.Marshal(atomic.CodecVersion, batchAtomicTxs)
		if err != nil {
			// If we fail to marshal the batch of atomic transactions for any reason,
			// discard the entire set of current transactions.
			log.Debug("discarding txs due to error marshaling atomic transactions", "err", err)
			vm.mempool.DiscardCurrentTxs()
			return nil, nil, nil, fmt.Errorf("failed to marshal batch of atomic transactions due to %w", err)
		}
		return atomicTxBytes, batchContribution, batchGasUsed, nil
	}

	// If there are no regular transactions and there were also no atomic transactions to be included,
	// then the block is empty and should be considered invalid.
	if len(txs) == 0 {
		// this could happen due to the async logic of geth tx pool
		return nil, nil, nil, errEmptyBlock
	}

	// If there are no atomic transactions, but there is a non-zero number of regular transactions, then
	// we return a nil slice with no contribution from the atomic transactions and a nil error.
	return nil, nil, nil, nil
}

<<<<<<< HEAD
func (vm *VM) onFinalizeAndAssemble(header *types.Header, state *state.StateDB, txs []*types.Transaction) ([]byte, *big.Int, *big.Int, error) {
	if !vm.chainConfigExtra().IsApricotPhase5(header.Time) {
=======
func (vm *VM) onFinalizeAndAssemble(
	header *types.Header,
	parent *types.Header,
	state *state.StateDB,
	txs []*types.Transaction,
) ([]byte, *big.Int, *big.Int, error) {
	if !vm.chainConfig.IsApricotPhase5(header.Time) {
>>>>>>> cfb1d9b8
		return vm.preBatchOnFinalizeAndAssemble(header, state, txs)
	}
	return vm.postBatchOnFinalizeAndAssemble(header, parent, state, txs)
}

func (vm *VM) onExtraStateChange(block *types.Block, parent *types.Header, state *state.StateDB) (*big.Int, *big.Int, error) {
	var (
		batchContribution *big.Int = big.NewInt(0)
		batchGasUsed      *big.Int = big.NewInt(0)
		header                     = block.Header()
		rules                      = vm.chainConfig.Rules(header.Number, params.IsMergeTODO, header.Time)
		rulesExtra                 = *params.GetRulesExtra(rules)
	)

	txs, err := atomic.ExtractAtomicTxs(types.BlockExtData(block), rulesExtra.IsApricotPhase5, atomic.Codec)
	if err != nil {
		return nil, nil, err
	}

	// If [atomicBackend] is nil, the VM is still initializing and is reprocessing accepted blocks.
	if vm.atomicBackend != nil {
		if vm.atomicBackend.IsBonus(block.NumberU64(), block.Hash()) {
			log.Info("skipping atomic tx verification on bonus block", "block", block.Hash())
		} else {
			// Verify [txs] do not conflict with themselves or ancestor blocks.
			if err := vm.verifyTxs(txs, block.ParentHash(), block.BaseFee(), block.NumberU64(), rulesExtra); err != nil {
				return nil, nil, err
			}
		}
		// Update the atomic backend with [txs] from this block.
		//
		// Note: The atomic trie canonically contains the duplicate operations
		// from any bonus blocks.
		_, err := vm.atomicBackend.InsertTxs(block.Hash(), block.NumberU64(), block.ParentHash(), txs)
		if err != nil {
			return nil, nil, err
		}
	}

	// If there are no transactions, we can return early.
	if len(txs) == 0 {
		return nil, nil, nil
	}

	for _, tx := range txs {
		if err := tx.UnsignedAtomicTx.EVMStateTransfer(vm.ctx, state); err != nil {
			return nil, nil, err
		}
		// If ApricotPhase4 is enabled, calculate the block fee contribution
		if rulesExtra.IsApricotPhase4 {
			contribution, gasUsed, err := tx.BlockFeeContribution(rulesExtra.IsApricotPhase5, vm.ctx.AVAXAssetID, block.BaseFee())
			if err != nil {
				return nil, nil, err
			}

			batchContribution.Add(batchContribution, contribution)
			batchGasUsed.Add(batchGasUsed, gasUsed)
		}
	}

<<<<<<< HEAD
		// If ApricotPhase5 is enabled, enforce that the atomic gas used does not exceed the
		// atomic gas limit.
		if rulesExtra.IsApricotPhase5 {
			// Ensure that [tx] does not push [block] above the atomic gas limit.
			if !utils.BigLessOrEqualUint64(batchGasUsed, ap5.AtomicGasLimit) {
				return nil, nil, fmt.Errorf("atomic gas used (%d) by block (%s), exceeds atomic gas limit (%d)", batchGasUsed, block.Hash().Hex(), ap5.AtomicGasLimit)
			}
=======
	// If ApricotPhase5 is enabled, enforce that the atomic gas used does not exceed the
	// atomic gas limit.
	if rules.IsApricotPhase5 {
		atomicGasLimit, err := customheader.RemainingAtomicGasCapacity(vm.chainConfig, parent, header)
		if err != nil {
			return nil, nil, err
		}

		if !utils.BigLessOrEqualUint64(batchGasUsed, atomicGasLimit) {
			return nil, nil, fmt.Errorf("atomic gas used (%d) by block (%s), exceeds atomic gas limit (%d)", batchGasUsed, block.Hash().Hex(), atomicGasLimit)
>>>>>>> cfb1d9b8
		}
	}
	return batchContribution, batchGasUsed, nil
}

func (vm *VM) SetState(_ context.Context, state snow.State) error {
	switch state {
	case snow.StateSyncing:
		vm.bootstrapped.Set(false)
		return nil
	case snow.Bootstrapping:
		return vm.onBootstrapStarted()
	case snow.NormalOp:
		return vm.onNormalOperationsStarted()
	default:
		return snow.ErrUnknownState
	}
}

// onBootstrapStarted marks this VM as bootstrapping
func (vm *VM) onBootstrapStarted() error {
	vm.bootstrapped.Set(false)
	if err := vm.StateSyncClient.Error(); err != nil {
		return err
	}
	// After starting bootstrapping, do not attempt to resume a previous state sync.
	if err := vm.StateSyncClient.ClearOngoingSummary(); err != nil {
		return err
	}
	// Ensure snapshots are initialized before bootstrapping (i.e., if state sync is skipped).
	// Note calling this function has no effect if snapshots are already initialized.
	vm.blockChain.InitializeSnapshots()

	return vm.fx.Bootstrapping()
}

// onNormalOperationsStarted marks this VM as bootstrapped
func (vm *VM) onNormalOperationsStarted() error {
	if vm.bootstrapped.Get() {
		return nil
	}
	vm.bootstrapped.Set(true)
	if err := vm.fx.Bootstrapped(); err != nil {
		return err
	}
	// Initialize goroutines related to block building
	// once we enter normal operation as there is no need to handle mempool gossip before this point.
	return vm.initBlockBuilding()
}

// initBlockBuilding starts goroutines to manage block building
func (vm *VM) initBlockBuilding() error {
	ctx, cancel := context.WithCancel(context.TODO())
	vm.cancel = cancel

	ethTxGossipMarshaller := GossipEthTxMarshaller{}
	ethTxGossipClient := vm.Network.NewClient(p2p.TxGossipHandlerID, p2p.WithValidatorSampling(vm.p2pValidators))
	ethTxGossipMetrics, err := gossip.NewMetrics(vm.sdkMetrics, ethTxGossipNamespace)
	if err != nil {
		return fmt.Errorf("failed to initialize eth tx gossip metrics: %w", err)
	}
	ethTxPool, err := NewGossipEthTxPool(vm.txPool, vm.sdkMetrics)
	if err != nil {
		return fmt.Errorf("failed to initialize gossip eth tx pool: %w", err)
	}
	vm.shutdownWg.Add(1)
	go func() {
		ethTxPool.Subscribe(ctx)
		vm.shutdownWg.Done()
	}()

	atomicTxGossipMarshaller := atomic.GossipAtomicTxMarshaller{}
	atomicTxGossipClient := vm.Network.NewClient(p2p.AtomicTxGossipHandlerID, p2p.WithValidatorSampling(vm.p2pValidators))
	atomicTxGossipMetrics, err := gossip.NewMetrics(vm.sdkMetrics, atomicTxGossipNamespace)
	if err != nil {
		return fmt.Errorf("failed to initialize atomic tx gossip metrics: %w", err)
	}

	pushGossipParams := gossip.BranchingFactor{
		StakePercentage: vm.config.PushGossipPercentStake,
		Validators:      vm.config.PushGossipNumValidators,
		Peers:           vm.config.PushGossipNumPeers,
	}
	pushRegossipParams := gossip.BranchingFactor{
		Validators: vm.config.PushRegossipNumValidators,
		Peers:      vm.config.PushRegossipNumPeers,
	}

	ethTxPushGossiper := vm.ethTxPushGossiper.Get()
	if ethTxPushGossiper == nil {
		ethTxPushGossiper, err = gossip.NewPushGossiper[*GossipEthTx](
			ethTxGossipMarshaller,
			ethTxPool,
			vm.p2pValidators,
			ethTxGossipClient,
			ethTxGossipMetrics,
			pushGossipParams,
			pushRegossipParams,
			pushGossipDiscardedElements,
			txGossipTargetMessageSize,
			vm.config.RegossipFrequency.Duration,
		)
		if err != nil {
			return fmt.Errorf("failed to initialize eth tx push gossiper: %w", err)
		}
		vm.ethTxPushGossiper.Set(ethTxPushGossiper)
	}

	if vm.atomicTxPushGossiper == nil {
		vm.atomicTxPushGossiper, err = gossip.NewPushGossiper[*atomic.GossipAtomicTx](
			atomicTxGossipMarshaller,
			vm.mempool,
			vm.p2pValidators,
			atomicTxGossipClient,
			atomicTxGossipMetrics,
			pushGossipParams,
			pushRegossipParams,
			pushGossipDiscardedElements,
			txGossipTargetMessageSize,
			vm.config.RegossipFrequency.Duration,
		)
		if err != nil {
			return fmt.Errorf("failed to initialize atomic tx push gossiper: %w", err)
		}
	}

	// NOTE: gossip network must be initialized first otherwise ETH tx gossip will not work.
	vm.builder = vm.NewBlockBuilder(vm.toEngine)
	vm.builder.awaitSubmittedTxs()

	var p2pValidators p2p.ValidatorSet = &validatorSet{}
	if vm.config.PullGossipFrequency.Duration > 0 {
		p2pValidators = vm.p2pValidators
	}

	if vm.ethTxGossipHandler == nil {
		vm.ethTxGossipHandler = newTxGossipHandler[*GossipEthTx](
			vm.ctx.Log,
			ethTxGossipMarshaller,
			ethTxPool,
			ethTxGossipMetrics,
			txGossipTargetMessageSize,
			txGossipThrottlingPeriod,
			txGossipThrottlingLimit,
			p2pValidators,
		)
	}

	if err := vm.Network.AddHandler(p2p.TxGossipHandlerID, vm.ethTxGossipHandler); err != nil {
		return fmt.Errorf("failed to add eth tx gossip handler: %w", err)
	}

	if vm.atomicTxGossipHandler == nil {
		vm.atomicTxGossipHandler = newTxGossipHandler[*atomic.GossipAtomicTx](
			vm.ctx.Log,
			atomicTxGossipMarshaller,
			vm.mempool,
			atomicTxGossipMetrics,
			txGossipTargetMessageSize,
			txGossipThrottlingPeriod,
			txGossipThrottlingLimit,
			p2pValidators,
		)
	}

	if err := vm.Network.AddHandler(p2p.AtomicTxGossipHandlerID, vm.atomicTxGossipHandler); err != nil {
		return fmt.Errorf("failed to add atomic tx gossip handler: %w", err)
	}

	if vm.ethTxPullGossiper == nil {
		ethTxPullGossiper := gossip.NewPullGossiper[*GossipEthTx](
			vm.ctx.Log,
			ethTxGossipMarshaller,
			ethTxPool,
			ethTxGossipClient,
			ethTxGossipMetrics,
			txGossipPollSize,
		)

		vm.ethTxPullGossiper = gossip.ValidatorGossiper{
			Gossiper:   ethTxPullGossiper,
			NodeID:     vm.ctx.NodeID,
			Validators: vm.p2pValidators,
		}
	}

	if vm.config.PushGossipFrequency.Duration > 0 {
		vm.shutdownWg.Add(1)
		go func() {
			gossip.Every(ctx, vm.ctx.Log, ethTxPushGossiper, vm.config.PushGossipFrequency.Duration)
			vm.shutdownWg.Done()
		}()
	}
	if vm.config.PullGossipFrequency.Duration > 0 {
		vm.shutdownWg.Add(1)
		go func() {
			gossip.Every(ctx, vm.ctx.Log, vm.ethTxPullGossiper, vm.config.PullGossipFrequency.Duration)
			vm.shutdownWg.Done()
		}()
	}

	if vm.atomicTxPullGossiper == nil {
		atomicTxPullGossiper := gossip.NewPullGossiper[*atomic.GossipAtomicTx](
			vm.ctx.Log,
			atomicTxGossipMarshaller,
			vm.mempool,
			atomicTxGossipClient,
			atomicTxGossipMetrics,
			txGossipPollSize,
		)

		vm.atomicTxPullGossiper = &gossip.ValidatorGossiper{
			Gossiper:   atomicTxPullGossiper,
			NodeID:     vm.ctx.NodeID,
			Validators: vm.p2pValidators,
		}
	}

	if vm.config.PushGossipFrequency.Duration > 0 {
		vm.shutdownWg.Add(1)
		go func() {
			gossip.Every(ctx, vm.ctx.Log, vm.atomicTxPushGossiper, vm.config.PushGossipFrequency.Duration)
			vm.shutdownWg.Done()
		}()
	}
	if vm.config.PullGossipFrequency.Duration > 0 {
		vm.shutdownWg.Add(1)
		go func() {
			gossip.Every(ctx, vm.ctx.Log, vm.atomicTxPullGossiper, vm.config.PullGossipFrequency.Duration)
			vm.shutdownWg.Done()
		}()
	}

	return nil
}

// setAppRequestHandlers sets the request handlers for the VM to serve state sync
// requests.
func (vm *VM) setAppRequestHandlers() {
	// Create standalone EVM TrieDB (read only) for serving leafs requests.
	// We create a standalone TrieDB here, so that it has a standalone cache from the one
	// used by the node when processing blocks.
	evmTrieDB := triedb.NewDatabase(
		vm.chaindb,
		&triedb.Config{
			DBOverride: hashdb.Config{
				CleanCacheSize: vm.config.StateSyncServerTrieCache * units.MiB,
			}.BackendConstructor,
		},
	)
	networkHandler := newNetworkHandler(
		vm.blockChain,
		vm.chaindb,
		evmTrieDB,
		vm.atomicTrie.TrieDB(),
		vm.warpBackend,
		vm.networkCodec,
	)
	vm.Network.SetRequestHandler(networkHandler)
}

// Shutdown implements the snowman.ChainVM interface
func (vm *VM) Shutdown(context.Context) error {
	if vm.ctx == nil {
		return nil
	}
	if vm.cancel != nil {
		vm.cancel()
	}
	vm.Network.Shutdown()
	if err := vm.StateSyncClient.Shutdown(); err != nil {
		log.Error("error stopping state syncer", "err", err)
	}
	close(vm.shutdownChan)
	// Stop RPC handlers before eth.Stop which will close the database
	for _, handler := range vm.rpcHandlers {
		handler.Stop()
	}
	vm.eth.Stop()
	vm.shutdownWg.Wait()
	return nil
}

// buildBlock builds a block to be wrapped by ChainState
func (vm *VM) buildBlock(ctx context.Context) (snowman.Block, error) {
	return vm.buildBlockWithContext(ctx, nil)
}

func (vm *VM) buildBlockWithContext(ctx context.Context, proposerVMBlockCtx *block.Context) (snowman.Block, error) {
	if proposerVMBlockCtx != nil {
		log.Debug("Building block with context", "pChainBlockHeight", proposerVMBlockCtx.PChainHeight)
	} else {
		log.Debug("Building block without context")
	}
	predicateCtx := &precompileconfig.PredicateContext{
		SnowCtx:            vm.ctx,
		ProposerVMBlockCtx: proposerVMBlockCtx,
	}

	block, err := vm.miner.GenerateBlock(predicateCtx)
	vm.builder.handleGenerateBlock()
	if err != nil {
		vm.mempool.CancelCurrentTxs()
		return nil, err
	}

	// Note: the status of block is set by ChainState
	blk, err := vm.newBlock(block)
	if err != nil {
		log.Debug("discarding txs due to error making new block", "err", err)
		vm.mempool.DiscardCurrentTxs()
		return nil, err
	}

	// Verify is called on a non-wrapped block here, such that this
	// does not add [blk] to the processing blocks map in ChainState.
	//
	// TODO cache verification since Verify() will be called by the
	// consensus engine as well.
	//
	// Note: this is only called when building a new block, so caching
	// verification will only be a significant optimization for nodes
	// that produce a large number of blocks.
	// We call verify without writes here to avoid generating a reference
	// to the blk state root in the triedb when we are going to call verify
	// again from the consensus engine with writes enabled.
	if err := blk.verify(predicateCtx, false /*=writes*/); err != nil {
		vm.mempool.CancelCurrentTxs()
		return nil, fmt.Errorf("block failed verification due to: %w", err)
	}

	log.Debug(fmt.Sprintf("Built block %s", blk.ID()))
	// Marks the current transactions from the mempool as being successfully issued
	// into a block.
	vm.mempool.IssueCurrentTxs()
	return blk, nil
}

// parseBlock parses [b] into a block to be wrapped by ChainState.
func (vm *VM) parseBlock(_ context.Context, b []byte) (snowman.Block, error) {
	ethBlock := new(types.Block)
	if err := rlp.DecodeBytes(b, ethBlock); err != nil {
		return nil, err
	}

	// Note: the status of block is set by ChainState
	block, err := vm.newBlock(ethBlock)
	if err != nil {
		return nil, err
	}
	// Performing syntactic verification in ParseBlock allows for
	// short-circuiting bad blocks before they are processed by the VM.
	if err := block.syntacticVerify(); err != nil {
		return nil, fmt.Errorf("syntactic block verification failed: %w", err)
	}
	return block, nil
}

func (vm *VM) ParseEthBlock(b []byte) (*types.Block, error) {
	block, err := vm.parseBlock(context.TODO(), b)
	if err != nil {
		return nil, err
	}

	return block.(*Block).ethBlock, nil
}

// getBlock attempts to retrieve block [id] from the VM to be wrapped
// by ChainState.
func (vm *VM) getBlock(_ context.Context, id ids.ID) (snowman.Block, error) {
	ethBlock := vm.blockChain.GetBlockByHash(common.Hash(id))
	// If [ethBlock] is nil, return [database.ErrNotFound] here
	// so that the miss is considered cacheable.
	if ethBlock == nil {
		return nil, database.ErrNotFound
	}
	// Note: the status of block is set by ChainState
	return vm.newBlock(ethBlock)
}

// GetAcceptedBlock attempts to retrieve block [blkID] from the VM. This method
// only returns accepted blocks.
func (vm *VM) GetAcceptedBlock(ctx context.Context, blkID ids.ID) (snowman.Block, error) {
	blk, err := vm.GetBlock(ctx, blkID)
	if err != nil {
		return nil, err
	}

	height := blk.Height()
	acceptedBlkID, err := vm.GetBlockIDAtHeight(ctx, height)
	if err != nil {
		return nil, err
	}

	if acceptedBlkID != blkID {
		// The provided block is not accepted.
		return nil, database.ErrNotFound
	}
	return blk, nil
}

// SetPreference sets what the current tail of the chain is
func (vm *VM) SetPreference(ctx context.Context, blkID ids.ID) error {
	// Since each internal handler used by [vm.State] always returns a block
	// with non-nil ethBlock value, GetBlockInternal should never return a
	// (*Block) with a nil ethBlock value.
	block, err := vm.GetBlockInternal(ctx, blkID)
	if err != nil {
		return fmt.Errorf("failed to set preference to %s: %w", blkID, err)
	}

	return vm.blockChain.SetPreference(block.(*Block).ethBlock)
}

// VerifyHeightIndex always returns a nil error since the index is maintained by
// vm.blockChain.
func (vm *VM) VerifyHeightIndex(context.Context) error {
	return nil
}

// GetBlockIDAtHeight returns the canonical block at [height].
// Note: the engine assumes that if a block is not found at [height], then
// [database.ErrNotFound] will be returned. This indicates that the VM has state
// synced and does not have all historical blocks available.
func (vm *VM) GetBlockIDAtHeight(_ context.Context, height uint64) (ids.ID, error) {
	lastAcceptedBlock := vm.LastAcceptedBlock()
	if lastAcceptedBlock.Height() < height {
		return ids.ID{}, database.ErrNotFound
	}

	hash := vm.blockChain.GetCanonicalHash(height)
	if hash == (common.Hash{}) {
		return ids.ID{}, database.ErrNotFound
	}
	return ids.ID(hash), nil
}

func (vm *VM) Version(context.Context) (string, error) {
	return Version, nil
}

// NewHandler returns a new Handler for a service where:
//   - The handler's functionality is defined by [service]
//     [service] should be a gorilla RPC service (see https://www.gorillatoolkit.org/pkg/rpc/v2)
//   - The name of the service is [name]
func newHandler(name string, service interface{}) (http.Handler, error) {
	server := avalancheRPC.NewServer()
	server.RegisterCodec(avalancheJSON.NewCodec(), "application/json")
	server.RegisterCodec(avalancheJSON.NewCodec(), "application/json;charset=UTF-8")
	return server, server.RegisterService(service, name)
}

// CreateHandlers makes new http handlers that can handle API calls
func (vm *VM) CreateHandlers(context.Context) (map[string]http.Handler, error) {
	handler := rpc.NewServer(vm.config.APIMaxDuration.Duration)
	if vm.config.HttpBodyLimit > 0 {
		handler.SetHTTPBodyLimit(int(vm.config.HttpBodyLimit))
	}

	enabledAPIs := vm.config.EthAPIs()
	if err := attachEthService(handler, vm.eth.APIs(), enabledAPIs); err != nil {
		return nil, err
	}

	apis := make(map[string]http.Handler)
	avaxAPI, err := newHandler("avax", &AvaxAPI{vm})
	if err != nil {
		return nil, fmt.Errorf("failed to register service for AVAX API due to %w", err)
	}
	enabledAPIs = append(enabledAPIs, "avax")
	apis[avaxEndpoint] = avaxAPI

	if vm.config.AdminAPIEnabled {
		adminAPI, err := newHandler("admin", NewAdminService(vm, os.ExpandEnv(fmt.Sprintf("%s_coreth_performance_%s", vm.config.AdminAPIDir, vm.chainAlias))))
		if err != nil {
			return nil, fmt.Errorf("failed to register service for admin API due to %w", err)
		}
		apis[adminEndpoint] = adminAPI
		enabledAPIs = append(enabledAPIs, "coreth-admin")
	}

	// RPC APIs
	if vm.config.SnowmanAPIEnabled {
		if err := handler.RegisterName("snowman", &SnowmanAPI{vm}); err != nil {
			return nil, err
		}
		enabledAPIs = append(enabledAPIs, "snowman")
	}

	if vm.config.WarpAPIEnabled {
		if err := handler.RegisterName("warp", warp.NewAPI(vm.ctx.NetworkID, vm.ctx.SubnetID, vm.ctx.ChainID, vm.ctx.ValidatorState, vm.warpBackend, vm.client, vm.requirePrimaryNetworkSigners)); err != nil {
			return nil, err
		}
		enabledAPIs = append(enabledAPIs, "warp")
	}

	log.Info(fmt.Sprintf("Enabled APIs: %s", strings.Join(enabledAPIs, ", ")))
	apis[ethRPCEndpoint] = handler
	apis[ethWSEndpoint] = handler.WebsocketHandlerWithDuration(
		[]string{"*"},
		vm.config.APIMaxDuration.Duration,
		vm.config.WSCPURefillRate.Duration,
		vm.config.WSCPUMaxStored.Duration,
	)

	vm.rpcHandlers = append(vm.rpcHandlers, handler)
	return apis, nil
}

// CreateStaticHandlers makes new http handlers that can handle API calls
func (vm *VM) CreateStaticHandlers(context.Context) (map[string]http.Handler, error) {
	handler := rpc.NewServer(0)
	if vm.config.HttpBodyLimit > 0 {
		handler.SetHTTPBodyLimit(int(vm.config.HttpBodyLimit))
	}
	if err := handler.RegisterName("static", &StaticService{}); err != nil {
		return nil, err
	}

	vm.rpcHandlers = append(vm.rpcHandlers, handler)
	return map[string]http.Handler{
		"/rpc": handler,
	}, nil
}

/*
 ******************************************************************************
 *********************************** Helpers **********************************
 ******************************************************************************
 */

// getAtomicTx returns the requested transaction, status, and height.
// If the status is Unknown, then the returned transaction will be nil.
func (vm *VM) getAtomicTx(txID ids.ID) (*atomic.Tx, atomic.Status, uint64, error) {
	if tx, height, err := vm.atomicTxRepository.GetByTxID(txID); err == nil {
		return tx, atomic.Accepted, height, nil
	} else if err != database.ErrNotFound {
		return nil, atomic.Unknown, 0, err
	}
	tx, dropped, found := vm.mempool.GetTx(txID)
	switch {
	case found && dropped:
		return tx, atomic.Dropped, 0, nil
	case found:
		return tx, atomic.Processing, 0, nil
	default:
		return nil, atomic.Unknown, 0, nil
	}
}

// ParseAddress takes in an address and produces the ID of the chain it's for
// the ID of the address
func (vm *VM) ParseAddress(addrStr string) (ids.ID, ids.ShortID, error) {
	chainIDAlias, hrp, addrBytes, err := address.Parse(addrStr)
	if err != nil {
		return ids.ID{}, ids.ShortID{}, err
	}

	chainID, err := vm.ctx.BCLookup.Lookup(chainIDAlias)
	if err != nil {
		return ids.ID{}, ids.ShortID{}, err
	}

	expectedHRP := avalanchegoConstants.GetHRP(vm.ctx.NetworkID)
	if hrp != expectedHRP {
		return ids.ID{}, ids.ShortID{}, fmt.Errorf("expected hrp %q but got %q",
			expectedHRP, hrp)
	}

	addr, err := ids.ToShortID(addrBytes)
	if err != nil {
		return ids.ID{}, ids.ShortID{}, err
	}
	return chainID, addr, nil
}

// verifyTxAtTip verifies that [tx] is valid to be issued on top of the currently preferred block
func (vm *VM) verifyTxAtTip(tx *atomic.Tx) error {
	if txByteLen := len(tx.SignedBytes()); txByteLen > targetAtomicTxsSize {
		return fmt.Errorf("tx size (%d) exceeds total atomic txs size target (%d)", txByteLen, targetAtomicTxsSize)
	}
	gasUsed, err := tx.GasUsed(true)
	if err != nil {
		return err
	}
	if gasUsed > maxAtomicTxMempoolGas {
		return fmt.Errorf("tx gas usage (%d) exceeds maximum allowed mempool gas usage (%d)", gasUsed, maxAtomicTxMempoolGas)
	}

	// Note: we fetch the current block and then the state at that block instead of the current state directly
	// since we need the header of the current block below.
	preferredBlock := vm.blockChain.CurrentBlock()
	preferredState, err := vm.blockChain.StateAt(preferredBlock.Root)
	if err != nil {
		return fmt.Errorf("failed to retrieve block state at tip while verifying atomic tx: %w", err)
	}
	rules := vm.currentRules()
	parentHeader := preferredBlock
	var nextBaseFee *big.Int
	timestamp := uint64(vm.clock.Time().Unix())
<<<<<<< HEAD
	configExtra := vm.chainConfigExtra()
	if configExtra.IsApricotPhase3(timestamp) {
		nextBaseFee, err = header.EstimateNextBaseFee(configExtra, parentHeader, timestamp)
=======
	if vm.chainConfig.IsApricotPhase3(timestamp) {
		nextBaseFee, err = customheader.EstimateNextBaseFee(vm.chainConfig, parentHeader, timestamp)
>>>>>>> cfb1d9b8
		if err != nil {
			// Return extremely detailed error since CalcBaseFee should never encounter an issue here
			return fmt.Errorf("failed to calculate base fee with parent timestamp (%d), parent ExtraData: (0x%x), and current timestamp (%d): %w", parentHeader.Time, parentHeader.Extra, timestamp, err)
		}
	}

	// We don’t need to revert the state here in case verifyTx errors, because
	// [preferredState] is thrown away either way.
	return vm.verifyTx(tx, parentHeader.Hash(), nextBaseFee, preferredState, rules)
}

// verifyTx verifies that [tx] is valid to be issued into a block with parent block [parentHash]
// and validated at [state] using [rules] as the current rule set.
// Note: verifyTx may modify [state]. If [state] needs to be properly maintained, the caller is responsible
// for reverting to the correct snapshot after calling this function. If this function is called with a
// throwaway state, then this is not necessary.
func (vm *VM) verifyTx(tx *atomic.Tx, parentHash common.Hash, baseFee *big.Int, state *state.StateDB, rules extras.Rules) error {
	parentIntf, err := vm.GetBlockInternal(context.TODO(), ids.ID(parentHash))
	if err != nil {
		return fmt.Errorf("failed to get parent block: %w", err)
	}
	parent, ok := parentIntf.(*Block)
	if !ok {
		return fmt.Errorf("parent block %s had unexpected type %T", parentIntf.ID(), parentIntf)
	}
	atomicBackend := &atomic.Backend{
		Ctx:          vm.ctx,
		Fx:           &vm.fx,
		Rules:        rules,
		Bootstrapped: vm.bootstrapped.Get(),
		BlockFetcher: vm,
		SecpCache:    &vm.secpCache,
	}
	if err := tx.UnsignedAtomicTx.SemanticVerify(atomicBackend, tx, parent, baseFee); err != nil {
		return err
	}
	return tx.UnsignedAtomicTx.EVMStateTransfer(vm.ctx, state)
}

// verifyTxs verifies that [txs] are valid to be issued into a block with parent block [parentHash]
// using [rules] as the current rule set.
func (vm *VM) verifyTxs(txs []*atomic.Tx, parentHash common.Hash, baseFee *big.Int, height uint64, rules extras.Rules) error {
	// Ensure that the parent was verified and inserted correctly.
	if !vm.blockChain.HasBlock(parentHash, height-1) {
		return errRejectedParent
	}

	ancestorID := ids.ID(parentHash)
	// If the ancestor is unknown, then the parent failed verification when
	// it was called.
	// If the ancestor is rejected, then this block shouldn't be inserted
	// into the canonical chain because the parent will be missing.
	ancestorInf, err := vm.GetBlockInternal(context.TODO(), ancestorID)
	if err != nil {
		return errRejectedParent
	}
	ancestor, ok := ancestorInf.(*Block)
	if !ok {
		return fmt.Errorf("expected parent block %s, to be *Block but is %T", ancestor.ID(), ancestorInf)
	}

	// Ensure each tx in [txs] doesn't conflict with any other atomic tx in
	// a processing ancestor block.
	inputs := set.Set[ids.ID]{}
	atomicBackend := &atomic.Backend{
		Ctx:          vm.ctx,
		Fx:           &vm.fx,
		Rules:        rules,
		Bootstrapped: vm.bootstrapped.Get(),
		BlockFetcher: vm,
		SecpCache:    &vm.secpCache,
	}
	for _, atomicTx := range txs {
		utx := atomicTx.UnsignedAtomicTx
		if err := utx.SemanticVerify(atomicBackend, atomicTx, ancestor, baseFee); err != nil {
			return fmt.Errorf("invalid block due to failed semanatic verify: %w at height %d", err, height)
		}
		txInputs := utx.InputUTXOs()
		if inputs.Overlaps(txInputs) {
			return atomic.ErrConflictingAtomicInputs
		}
		inputs.Union(txInputs)
	}
	return nil
}

// GetAtomicUTXOs returns the utxos that at least one of the provided addresses is
// referenced in.
func (vm *VM) GetAtomicUTXOs(
	chainID ids.ID,
	addrs set.Set[ids.ShortID],
	startAddr ids.ShortID,
	startUTXOID ids.ID,
	limit int,
) ([]*avax.UTXO, ids.ShortID, ids.ID, error) {
	if limit <= 0 || limit > maxUTXOsToFetch {
		limit = maxUTXOsToFetch
	}

	return avax.GetAtomicUTXOs(
		vm.ctx.SharedMemory,
		atomic.Codec,
		chainID,
		addrs,
		startAddr,
		startUTXOID,
		limit,
	)
}

func (vm *VM) chainConfigExtra() *extras.ChainConfig {
	return params.GetExtra(vm.chainConfig)
}

// currentRules returns the chain rules for the current block.
func (vm *VM) currentRules() extras.Rules {
	header := vm.eth.APIBackend.CurrentHeader()
	rules := vm.chainConfig.Rules(header.Number, params.IsMergeTODO, header.Time)
	return *params.GetRulesExtra(rules)
}

// requirePrimaryNetworkSigners returns true if warp messages from the primary
// network must be signed by the primary network validators.
// This is necessary when the subnet is not validating the primary network.
func (vm *VM) requirePrimaryNetworkSigners() bool {
	switch c := vm.currentRules().Precompiles[warpcontract.ContractAddress].(type) {
	case *warpcontract.Config:
		return c.RequirePrimaryNetworkSigners
	default: // includes nil due to non-presence
		return false
	}
}

func (vm *VM) startContinuousProfiler() {
	// If the profiler directory is empty, return immediately
	// without creating or starting a continuous profiler.
	if vm.config.ContinuousProfilerDir == "" {
		return
	}
	vm.profiler = profiler.NewContinuous(
		filepath.Join(vm.config.ContinuousProfilerDir),
		vm.config.ContinuousProfilerFrequency.Duration,
		vm.config.ContinuousProfilerMaxFiles,
	)
	defer vm.profiler.Shutdown()

	vm.shutdownWg.Add(1)
	go func() {
		defer vm.shutdownWg.Done()
		log.Info("Dispatching continuous profiler", "dir", vm.config.ContinuousProfilerDir, "freq", vm.config.ContinuousProfilerFrequency, "maxFiles", vm.config.ContinuousProfilerMaxFiles)
		err := vm.profiler.Dispatch()
		if err != nil {
			log.Error("continuous profiler failed", "err", err)
		}
	}()
	// Wait for shutdownChan to be closed
	<-vm.shutdownChan
}

// readLastAccepted reads the last accepted hash from [acceptedBlockDB] and returns the
// last accepted block hash and height by reading directly from [vm.chaindb] instead of relying
// on [chain].
// Note: assumes [vm.chaindb] and [vm.genesisHash] have been initialized.
func (vm *VM) readLastAccepted() (common.Hash, uint64, error) {
	// Attempt to load last accepted block to determine if it is necessary to
	// initialize state with the genesis block.
	lastAcceptedBytes, lastAcceptedErr := vm.acceptedBlockDB.Get(lastAcceptedKey)
	switch {
	case lastAcceptedErr == database.ErrNotFound:
		// If there is nothing in the database, return the genesis block hash and height
		return vm.genesisHash, 0, nil
	case lastAcceptedErr != nil:
		return common.Hash{}, 0, fmt.Errorf("failed to get last accepted block ID due to: %w", lastAcceptedErr)
	case len(lastAcceptedBytes) != common.HashLength:
		return common.Hash{}, 0, fmt.Errorf("last accepted bytes should have been length %d, but found %d", common.HashLength, len(lastAcceptedBytes))
	default:
		lastAcceptedHash := common.BytesToHash(lastAcceptedBytes)
		height := rawdb.ReadHeaderNumber(vm.chaindb, lastAcceptedHash)
		if height == nil {
			return common.Hash{}, 0, fmt.Errorf("failed to retrieve header number of last accepted block: %s", lastAcceptedHash)
		}
		return lastAcceptedHash, *height, nil
	}
}

// attachEthService registers the backend RPC services provided by Ethereum
// to the provided handler under their assigned namespaces.
func attachEthService(handler *rpc.Server, apis []rpc.API, names []string) error {
	enabledServicesSet := make(map[string]struct{})
	for _, ns := range names {
		// handle pre geth v1.10.20 api names as aliases for their updated values
		// to allow configurations to be backwards compatible.
		if newName, isLegacy := legacyApiNames[ns]; isLegacy {
			log.Info("deprecated api name referenced in configuration.", "deprecated", ns, "new", newName)
			enabledServicesSet[newName] = struct{}{}
			continue
		}

		enabledServicesSet[ns] = struct{}{}
	}

	apiSet := make(map[string]rpc.API)
	for _, api := range apis {
		if existingAPI, exists := apiSet[api.Name]; exists {
			return fmt.Errorf("duplicated API name: %s, namespaces %s and %s", api.Name, api.Namespace, existingAPI.Namespace)
		}
		apiSet[api.Name] = api
	}

	for name := range enabledServicesSet {
		api, exists := apiSet[name]
		if !exists {
			return fmt.Errorf("API service %s not found", name)
		}
		if err := handler.RegisterName(api.Namespace, api.Service); err != nil {
			return err
		}
	}

	return nil
}

func (vm *VM) stateSyncEnabled(lastAcceptedHeight uint64) bool {
	if vm.config.StateSyncEnabled != nil {
		// if the config is set, use that
		return *vm.config.StateSyncEnabled
	}

	// enable state sync by default if the chain is empty.
	return lastAcceptedHeight == 0
}

func (vm *VM) newImportTx(
	chainID ids.ID, // chain to import from
	to common.Address, // Address of recipient
	baseFee *big.Int, // fee to use post-AP3
	keys []*secp256k1.PrivateKey, // Keys to import the funds
) (*atomic.Tx, error) {
	kc := secp256k1fx.NewKeychain()
	for _, key := range keys {
		kc.Add(key)
	}

	atomicUTXOs, _, _, err := vm.GetAtomicUTXOs(chainID, kc.Addresses(), ids.ShortEmpty, ids.Empty, -1)
	if err != nil {
		return nil, fmt.Errorf("problem retrieving atomic UTXOs: %w", err)
	}

	return atomic.NewImportTx(vm.ctx, vm.currentRules(), vm.clock.Unix(), chainID, to, baseFee, kc, atomicUTXOs)
}

// newExportTx returns a new ExportTx
func (vm *VM) newExportTx(
	assetID ids.ID, // AssetID of the tokens to export
	amount uint64, // Amount of tokens to export
	chainID ids.ID, // Chain to send the UTXOs to
	to ids.ShortID, // Address of chain recipient
	baseFee *big.Int, // fee to use post-AP3
	keys []*secp256k1.PrivateKey, // Pay the fee and provide the tokens
) (*atomic.Tx, error) {
	state, err := vm.blockChain.State()
	if err != nil {
		return nil, err
	}

	// Create the transaction
	tx, err := atomic.NewExportTx(
		vm.ctx,            // Context
		vm.currentRules(), // VM rules
		state,
		assetID, // AssetID
		amount,  // Amount
		chainID, // ID of the chain to send the funds to
		to,      // Address
		baseFee,
		keys, // Private keys
	)
	if err != nil {
		return nil, err
	}

	return tx, nil
}<|MERGE_RESOLUTION|>--- conflicted
+++ resolved
@@ -46,11 +46,6 @@
 	"github.com/ava-labs/coreth/plugin/evm/message"
 	"github.com/ava-labs/coreth/plugin/evm/upgrade/acp176"
 	"github.com/ava-labs/coreth/plugin/evm/upgrade/ap5"
-<<<<<<< HEAD
-	"github.com/ava-labs/coreth/plugin/evm/upgrade/etna"
-=======
-	"github.com/ava-labs/coreth/triedb"
->>>>>>> cfb1d9b8
 	"github.com/ava-labs/coreth/triedb/hashdb"
 	"github.com/ava-labs/coreth/utils"
 	"github.com/ava-labs/libevm/metrics"
@@ -859,7 +854,7 @@
 		size              int
 	)
 
-	atomicGasLimit, err := customheader.RemainingAtomicGasCapacity(vm.chainConfig, parent, header)
+	atomicGasLimit, err := customheader.RemainingAtomicGasCapacity(vm.chainConfigExtra(), parent, header)
 	if err != nil {
 		return nil, nil, nil, err
 	}
@@ -954,18 +949,13 @@
 	return nil, nil, nil, nil
 }
 
-<<<<<<< HEAD
-func (vm *VM) onFinalizeAndAssemble(header *types.Header, state *state.StateDB, txs []*types.Transaction) ([]byte, *big.Int, *big.Int, error) {
-	if !vm.chainConfigExtra().IsApricotPhase5(header.Time) {
-=======
 func (vm *VM) onFinalizeAndAssemble(
 	header *types.Header,
 	parent *types.Header,
 	state *state.StateDB,
 	txs []*types.Transaction,
 ) ([]byte, *big.Int, *big.Int, error) {
-	if !vm.chainConfig.IsApricotPhase5(header.Time) {
->>>>>>> cfb1d9b8
+	if !vm.chainConfigExtra().IsApricotPhase5(header.Time) {
 		return vm.preBatchOnFinalizeAndAssemble(header, state, txs)
 	}
 	return vm.postBatchOnFinalizeAndAssemble(header, parent, state, txs)
@@ -1026,26 +1016,16 @@
 		}
 	}
 
-<<<<<<< HEAD
-		// If ApricotPhase5 is enabled, enforce that the atomic gas used does not exceed the
-		// atomic gas limit.
-		if rulesExtra.IsApricotPhase5 {
-			// Ensure that [tx] does not push [block] above the atomic gas limit.
-			if !utils.BigLessOrEqualUint64(batchGasUsed, ap5.AtomicGasLimit) {
-				return nil, nil, fmt.Errorf("atomic gas used (%d) by block (%s), exceeds atomic gas limit (%d)", batchGasUsed, block.Hash().Hex(), ap5.AtomicGasLimit)
-			}
-=======
 	// If ApricotPhase5 is enabled, enforce that the atomic gas used does not exceed the
 	// atomic gas limit.
-	if rules.IsApricotPhase5 {
-		atomicGasLimit, err := customheader.RemainingAtomicGasCapacity(vm.chainConfig, parent, header)
+	if rulesExtra.IsApricotPhase5 {
+		atomicGasLimit, err := customheader.RemainingAtomicGasCapacity(vm.chainConfigExtra(), parent, header)
 		if err != nil {
 			return nil, nil, err
 		}
 
 		if !utils.BigLessOrEqualUint64(batchGasUsed, atomicGasLimit) {
 			return nil, nil, fmt.Errorf("atomic gas used (%d) by block (%s), exceeds atomic gas limit (%d)", batchGasUsed, block.Hash().Hex(), atomicGasLimit)
->>>>>>> cfb1d9b8
 		}
 	}
 	return batchContribution, batchGasUsed, nil
@@ -1646,14 +1626,8 @@
 	parentHeader := preferredBlock
 	var nextBaseFee *big.Int
 	timestamp := uint64(vm.clock.Time().Unix())
-<<<<<<< HEAD
-	configExtra := vm.chainConfigExtra()
-	if configExtra.IsApricotPhase3(timestamp) {
-		nextBaseFee, err = header.EstimateNextBaseFee(configExtra, parentHeader, timestamp)
-=======
-	if vm.chainConfig.IsApricotPhase3(timestamp) {
-		nextBaseFee, err = customheader.EstimateNextBaseFee(vm.chainConfig, parentHeader, timestamp)
->>>>>>> cfb1d9b8
+	if vm.chainConfigExtra().IsApricotPhase3(timestamp) {
+		nextBaseFee, err = customheader.EstimateNextBaseFee(vm.chainConfigExtra(), parentHeader, timestamp)
 		if err != nil {
 			// Return extremely detailed error since CalcBaseFee should never encounter an issue here
 			return fmt.Errorf("failed to calculate base fee with parent timestamp (%d), parent ExtraData: (0x%x), and current timestamp (%d): %w", parentHeader.Time, parentHeader.Extra, timestamp, err)
