--- conflicted
+++ resolved
@@ -15,12 +15,8 @@
 	"github.com/ava-labs/coreth/constants"
 	"github.com/ava-labs/coreth/core/types"
 	"github.com/ava-labs/coreth/params"
-<<<<<<< HEAD
+	"github.com/ava-labs/coreth/plugin/evm/header"
 	"github.com/ava-labs/libevm/trie"
-=======
-	"github.com/ava-labs/coreth/plugin/evm/header"
-	"github.com/ava-labs/coreth/trie"
->>>>>>> 2e4e6bd8
 )
 
 var (
@@ -126,43 +122,9 @@
 		}
 	}
 
-<<<<<<< HEAD
-	// Check that the size of the header's Extra data field is correct for [rules].
-	headerExtraDataSize := len(ethHeader.Extra)
-	switch {
-	case rulesExtra.IsDurango:
-		if headerExtraDataSize < params.DynamicFeeExtraDataSize {
-			return fmt.Errorf(
-				"expected header ExtraData to be len >= %d but got %d",
-				params.DynamicFeeExtraDataSize, len(ethHeader.Extra),
-			)
-		}
-	case rulesExtra.IsApricotPhase3:
-		if headerExtraDataSize != params.DynamicFeeExtraDataSize {
-			return fmt.Errorf(
-				"expected header ExtraData to be len %d but got %d",
-				params.DynamicFeeExtraDataSize, headerExtraDataSize,
-			)
-		}
-	case rulesExtra.IsApricotPhase1:
-		if headerExtraDataSize != 0 {
-			return fmt.Errorf(
-				"expected header ExtraData to be 0 but got %d",
-				headerExtraDataSize,
-			)
-		}
-	default:
-		if uint64(headerExtraDataSize) > params.MaximumExtraDataSize {
-			return fmt.Errorf(
-				"expected header ExtraData to be <= %d but got %d",
-				params.MaximumExtraDataSize, headerExtraDataSize,
-			)
-		}
-=======
 	// Verify the extra data is well-formed.
-	if err := header.VerifyExtra(rules.AvalancheRules, ethHeader.Extra); err != nil {
+	if err := header.VerifyExtra(rulesExtra.AvalancheRules, ethHeader.Extra); err != nil {
 		return err
->>>>>>> 2e4e6bd8
 	}
 
 	if b.ethBlock.Version() != 0 {
