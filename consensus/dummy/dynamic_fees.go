// (c) 2019-2020, Ava Labs, Inc. All rights reserved.
// See the file LICENSE for licensing terms.

package dummy

import (
	"encoding/binary"
	"fmt"
	"math/big"

	"github.com/ava-labs/avalanchego/utils/wrappers"
	"github.com/ava-labs/coreth/core/types"
	"github.com/ava-labs/coreth/params"
	"github.com/ethereum/go-ethereum/common"
	"github.com/ethereum/go-ethereum/common/math"
)

var (
	InitialBaseFee        = big.NewInt(params.ApricotPhase3InitialBaseFee)
<<<<<<< HEAD
	MaxGasPrice           = big.NewInt(params.ApricotPhase3MaxBaseFee)
	MinGasPrice           = big.NewInt(params.ApricotPhase3MinBaseFee)
	TargetGas             = uint64(5_000_000)
	BlockGasFee           = uint64(1_000_000)
=======
	MaxBaseFee            = big.NewInt(params.ApricotPhase3MaxBaseFee)
	MinBaseFee            = big.NewInt(params.ApricotPhase3MinBaseFee)
	TargetGas             = uint64(12_000_000)
	BlockGasFee           = uint64(500_000)
>>>>>>> d63fcf2d
	rollupWindow   uint64 = 10
)

// CalcBaseFee takes the previous header and the timestamp of its child block
// and calculates the expected base fee as well as the encoding of the past
// pricing information for the child block.
// CalcBaseFee should only be called if [timestamp] >= [config.ApricotPhase3Timestamp]
func CalcBaseFee(config *params.ChainConfig, parent *types.Header, timestamp uint64) ([]byte, *big.Int, error) {
	// If the current block is the first EIP-1559 block, or it is the genesis block
	// return the initial slice and initial base fee.
	if !config.IsApricotPhase3(new(big.Int).SetUint64(parent.Time)) || parent.Number.Cmp(common.Big0) == 0 {
		initialSlice := make([]byte, params.ApricotPhase3ExtraDataSize)
		initialBaseFee := big.NewInt(params.ApricotPhase3InitialBaseFee)
		return initialSlice, initialBaseFee, nil
	}
	if len(parent.Extra) != params.ApricotPhase3ExtraDataSize {
		return nil, nil, fmt.Errorf("expected length of parent extra data to be %d, but found %d", params.ApricotPhase3ExtraDataSize, len(parent.Extra))
	}

	if timestamp < parent.Time {
		return nil, nil, fmt.Errorf("cannot calculate base fee for timestamp (%d) prior to parent timestamp (%d)", timestamp, parent.Time)
	}
	roll := timestamp - parent.Time

	// roll the window over by the difference between the timestamps to generate
	// the new rollup window.
	newRollupWindow, err := rollLongWindow(parent.Extra, int(roll))
	if err != nil {
		return nil, nil, err
	}

	var (
		parentGasTarget          = TargetGas
		parentGasTargetBig       = new(big.Int).SetUint64(parentGasTarget)
		baseFeeChangeDenominator = new(big.Int).SetUint64(params.BaseFeeChangeDenominator)
		baseFee                  = new(big.Int).Set(parent.BaseFee)
	)

	// Add in the gas used by the parent block in the correct place
	// If the parent consumed gas within the rollup window, add the consumed
	// gas in.
	if roll < rollupWindow {
		addedGas, overflow := math.SafeAdd(parent.GasUsed, BlockGasFee)
		if overflow {
			addedGas = math.MaxUint64
		}
		slot := rollupWindow - 1 - roll
		start := slot * wrappers.LongLen
		updateLongWindow(newRollupWindow, start, addedGas)
	}

	// Calculate the amount of gas consumed within the rollup window.
	totalGas := sumLongWindow(newRollupWindow, int(rollupWindow))

	if totalGas == parentGasTarget {
		return newRollupWindow, baseFee, nil
	}

	if totalGas > parentGasTarget {
		// If the parent block used more gas than its target, the baseFee should increase.
		gasUsedDelta := new(big.Int).SetUint64(totalGas - parentGasTarget)
		x := new(big.Int).Mul(parent.BaseFee, gasUsedDelta)
		y := x.Div(x, parentGasTargetBig)
		baseFeeDelta := math.BigMax(
			x.Div(y, baseFeeChangeDenominator),
			common.Big1,
		)

		// Gas price is increasing, so ensure it does not increase past the maximum
		baseFee.Add(baseFee, baseFeeDelta)
		baseFee = selectBigWithinBounds(MinBaseFee, baseFee, MaxBaseFee)
	} else {
		// Otherwise if the parent block used less gas than its target, the baseFee should decrease.
		gasUsedDelta := new(big.Int).SetUint64(parentGasTarget - totalGas)
		x := new(big.Int).Mul(parent.BaseFee, gasUsedDelta)
		y := x.Div(x, parentGasTargetBig)
		baseFeeDelta := math.BigMax(
			x.Div(y, baseFeeChangeDenominator),
			common.Big1,
		)

		// If [roll] is greater than [rollupWindow], apply the state transition to the base fee to account
		// for the interval during which no blocks were produced.
		// We use roll/rollupWindow, so that the transition is applied for every [rollupWindow] seconds
		// that has elapsed between the parent and this block.
		if roll > rollupWindow {
			// TODO(aaronbuchwald) add something to dampen this here to make high prices a little stickier
			// in the case of a quiescent network.
			// Note: roll/rollupWindow must be greater than 1 since we've checked that roll > rollupWindow
			baseFeeDelta = baseFeeDelta.Mul(baseFeeDelta, new(big.Int).SetUint64(roll/rollupWindow))
		}
		baseFee = selectBigWithinBounds(MinBaseFee, baseFee.Sub(baseFee, baseFeeDelta), MaxBaseFee)
	}

	return newRollupWindow, baseFee, nil
}

// selectBigWithinBounds returns [value] if it is within the bounds:
// lowerBound <= value <= upperBound or the bound at either end if [value]
// is outside of the defined boundaries.
func selectBigWithinBounds(lowerBound, value, upperBound *big.Int) *big.Int {
	switch {
	case value.Cmp(lowerBound) < 0:
		return new(big.Int).Set(lowerBound)
	case value.Cmp(upperBound) > 0:
		return new(big.Int).Set(upperBound)
	default:
		return value
	}
}

// rollWindow rolls the longs within [consumptionWindow] over by [roll] places.
// For example, if there are 4 longs encoded in a 32 byte slice, rollWindow would
// have the following effect:
// Original:
// [1, 2, 3, 4]
// Roll = 0
// [1, 2, 3, 4]
// Roll = 1
// [2, 3, 4, 0]
// Roll = 2
// [3, 4, 0, 0]
// Roll = 3
// [4, 0, 0, 0]
// Roll >= 4
// [0, 0, 0, 0]
// Assumes that [roll] is greater than or equal to 0
func rollWindow(consumptionWindow []byte, size, roll int) ([]byte, error) {
	if len(consumptionWindow)%size != 0 {
		return nil, fmt.Errorf("expected consumption window length (%d) to be a multiple of size (%d)", len(consumptionWindow), size)
	}

	// Note: make allocates a zeroed array, so we are guaranteed
	// that what we do not copy into, will be set to 0
	res := make([]byte, len(consumptionWindow))
	bound := roll * size
	if bound > len(consumptionWindow) {
		return res, nil
	}
	copy(res[:], consumptionWindow[roll*size:])
	return res, nil
}

func rollLongWindow(consumptionWindow []byte, roll int) ([]byte, error) {
	// Passes in [wrappers.LongLen] as the size of the individual value to be rolled over
	// so that it can be used to roll an array of long values.
	return rollWindow(consumptionWindow, wrappers.LongLen, roll)
}

// sumLongWindow sums [numLongs] encoded in [window]. Assumes that the length of [window]
// is sufficient to contain [numLongs] or else this function panics.
// If an overflow occurs, while summing the contents, the maximum uint64 value is returned.
func sumLongWindow(window []byte, numLongs int) uint64 {
	var (
		sum      uint64 = 0
		overflow bool
	)
	for i := 0; i < numLongs; i++ {
		// If an overflow occurs while summing the elements of the window, return the maximum
		// uint64 value immediately.
		sum, overflow = math.SafeAdd(sum, binary.BigEndian.Uint64(window[wrappers.LongLen*i:]))
		if overflow {
			return math.MaxUint64
		}
	}
	return sum
}

// updateLongWindow adds [gasConsumed] in at index within [window].
// Assumes that [index] has already been validated.
// If an overflow occurs, the maximum uint64 value is used.
func updateLongWindow(window []byte, start uint64, gasConsumed uint64) {
	prevGasConsumed := binary.BigEndian.Uint64(window[start:])

	totalGasConsumed, overflow := math.SafeAdd(prevGasConsumed, gasConsumed)
	if overflow {
		totalGasConsumed = math.MaxUint64
	}
	binary.BigEndian.PutUint64(window[start:], totalGasConsumed)
}<|MERGE_RESOLUTION|>--- conflicted
+++ resolved
@@ -17,17 +17,10 @@
 
 var (
 	InitialBaseFee        = big.NewInt(params.ApricotPhase3InitialBaseFee)
-<<<<<<< HEAD
-	MaxGasPrice           = big.NewInt(params.ApricotPhase3MaxBaseFee)
-	MinGasPrice           = big.NewInt(params.ApricotPhase3MinBaseFee)
+	MaxBaseFee            = big.NewInt(params.ApricotPhase3MaxBaseFee)
+	MinBaseFee            = big.NewInt(params.ApricotPhase3MinBaseFee)
 	TargetGas             = uint64(5_000_000)
 	BlockGasFee           = uint64(1_000_000)
-=======
-	MaxBaseFee            = big.NewInt(params.ApricotPhase3MaxBaseFee)
-	MinBaseFee            = big.NewInt(params.ApricotPhase3MinBaseFee)
-	TargetGas             = uint64(12_000_000)
-	BlockGasFee           = uint64(500_000)
->>>>>>> d63fcf2d
 	rollupWindow   uint64 = 10
 )
 
