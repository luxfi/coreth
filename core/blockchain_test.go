--- conflicted
+++ resolved
@@ -22,12 +22,12 @@
 
 var (
 	archiveConfig = &CacheConfig{
-<<<<<<< HEAD
 		TrieCleanLimit:      256,
 		TrieDirtyLimit:      256,
 		TrieDirtyIdealLimit: 32,
 		Pruning:             false, // Archive mode
 		SnapshotLimit:       256,
+		AcceptorQueueLimit:  64,
 	}
 
 	pruningConfig = &CacheConfig{
@@ -37,22 +37,7 @@
 		Pruning:             true, // Enable pruning
 		CommitInterval:      4096,
 		SnapshotLimit:       256,
-=======
-		TrieCleanLimit:     256,
-		TrieDirtyLimit:     256,
-		Pruning:            false, // Archive mode
-		SnapshotLimit:      256,
-		AcceptorQueueLimit: 64,
-	}
-
-	pruningConfig = &CacheConfig{
-		TrieCleanLimit:     256,
-		TrieDirtyLimit:     256,
-		Pruning:            true, // Enable pruning
-		CommitInterval:     4096,
-		SnapshotLimit:      256,
-		AcceptorQueueLimit: 64,
->>>>>>> d53c64a7
+		AcceptorQueueLimit:  64,
 	}
 )
 
