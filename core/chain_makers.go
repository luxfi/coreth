// (c) 2019-2020, Ava Labs, Inc.
//
// This file is a derived work, based on the go-ethereum library whose original
// notices appear below.
//
// It is distributed under a license compatible with the licensing terms of the
// original code from which it is derived.
//
// Much love to the original authors for their work.
// **********
// Copyright 2015 The go-ethereum Authors
// This file is part of the go-ethereum library.
//
// The go-ethereum library is free software: you can redistribute it and/or modify
// it under the terms of the GNU Lesser General Public License as published by
// the Free Software Foundation, either version 3 of the License, or
// (at your option) any later version.
//
// The go-ethereum library is distributed in the hope that it will be useful,
// but WITHOUT ANY WARRANTY; without even the implied warranty of
// MERCHANTABILITY or FITNESS FOR A PARTICULAR PURPOSE. See the
// GNU Lesser General Public License for more details.
//
// You should have received a copy of the GNU Lesser General Public License
// along with the go-ethereum library. If not, see <http://www.gnu.org/licenses/>.

package core

import (
	"fmt"
	"math/big"

	"github.com/ava-labs/coreth/consensus"
	"github.com/ava-labs/coreth/consensus/dummy"
	"github.com/ava-labs/coreth/consensus/misc/eip4844"
	"github.com/ava-labs/coreth/core/rawdb"
	"github.com/ava-labs/coreth/core/state"
	"github.com/ava-labs/coreth/core/types"
	"github.com/ava-labs/coreth/params"
	"github.com/ava-labs/libevm/common"
	"github.com/ava-labs/libevm/core/vm"
	"github.com/ava-labs/libevm/ethdb"
	"github.com/ava-labs/libevm/triedb"
	"github.com/holiman/uint256"
)

// BlockGen creates blocks for testing.
// See GenerateChain for a detailed explanation.
type BlockGen struct {
	i       int
	cm      *chainMaker
	parent  *types.Block
	header  *types.Header
	statedb *state.StateDB

	gasPool  *GasPool
	txs      []*types.Transaction
	receipts []*types.Receipt
	uncles   []*types.Header

	engine           consensus.Engine
	onBlockGenerated func(*types.Block)
}

// SetCoinbase sets the coinbase of the generated block.
// It can be called at most once.
func (b *BlockGen) SetCoinbase(addr common.Address) {
	if b.gasPool != nil {
		if len(b.txs) > 0 {
			panic("coinbase must be set before adding transactions")
		}
		panic("coinbase can only be set once")
	}
	b.header.Coinbase = addr
	b.gasPool = new(GasPool).AddGas(b.header.GasLimit)
}

// SetExtra sets the extra data field of the generated block.
func (b *BlockGen) SetExtra(data []byte) {
	b.header.Extra = data
}

// AppendExtra appends data to the extra data field of the generated block.
func (b *BlockGen) AppendExtra(data []byte) {
	b.header.Extra = append(b.header.Extra, data...)
}

// SetNonce sets the nonce field of the generated block.
func (b *BlockGen) SetNonce(nonce types.BlockNonce) {
	b.header.Nonce = nonce
}

// SetDifficulty sets the difficulty field of the generated block. This method is
// useful for Clique tests where the difficulty does not depend on time. For the
// ethash tests, please use OffsetTime, which implicitly recalculates the diff.
func (b *BlockGen) SetDifficulty(diff *big.Int) {
	b.header.Difficulty = diff
}

// Difficulty returns the currently calculated difficulty of the block.
func (b *BlockGen) Difficulty() *big.Int {
	return new(big.Int).Set(b.header.Difficulty)
}

// SetParentBeaconRoot sets the parent beacon root field of the generated
// block.
func (b *BlockGen) SetParentBeaconRoot(root common.Hash) {
	b.header.ParentBeaconRoot = &root
	var (
		blockContext = NewEVMBlockContext(b.header, b.cm, &b.header.Coinbase)
		vmenv        = vm.NewEVM(blockContext, vm.TxContext{}, b.statedb, b.cm.config, vm.Config{})
	)
	ProcessBeaconBlockRoot(root, vmenv, b.statedb)
}

// addTx adds a transaction to the generated block. If no coinbase has
// been set, the block's coinbase is set to the zero address.
//
// There are a few options can be passed as well in order to run some
// customized rules.
// - bc:       enables the ability to query historical block hashes for BLOCKHASH
// - vmConfig: extends the flexibility for customizing evm rules, e.g. enable extra EIPs
func (b *BlockGen) addTx(bc *BlockChain, vmConfig vm.Config, tx *types.Transaction) {
	if b.gasPool == nil {
		b.SetCoinbase(common.Address{})
	}
	b.statedb.SetTxContext(tx.Hash(), len(b.txs))
	blockContext := NewEVMBlockContext(b.header, bc, &b.header.Coinbase)
	receipt, err := ApplyTransaction(b.cm.config, bc, blockContext, b.gasPool, b.statedb, b.header, tx, &b.header.GasUsed, vmConfig)
	if err != nil {
		panic(err)
	}
	b.txs = append(b.txs, tx)
	b.receipts = append(b.receipts, receipt)
	if b.header.BlobGasUsed != nil {
		*b.header.BlobGasUsed += receipt.BlobGasUsed
	}
}

// AddTx adds a transaction to the generated block. If no coinbase has
// been set, the block's coinbase is set to the zero address.
//
// AddTx panics if the transaction cannot be executed. In addition to the protocol-imposed
// limitations (gas limit, etc.), there are some further limitations on the content of
// transactions that can be added. Notably, contract code relying on the BLOCKHASH
// instruction will panic during execution if it attempts to access a block number outside
// of the range created by GenerateChain.
func (b *BlockGen) AddTx(tx *types.Transaction) {
	b.addTx(nil, vm.Config{}, tx)
}

// AddTxWithChain adds a transaction to the generated block. If no coinbase has
// been set, the block's coinbase is set to the zero address.
//
// AddTxWithChain panics if the transaction cannot be executed. In addition to the
// protocol-imposed limitations (gas limit, etc.), there are some further limitations on
// the content of transactions that can be added. If contract code relies on the BLOCKHASH
// instruction, the block in chain will be returned.
func (b *BlockGen) AddTxWithChain(bc *BlockChain, tx *types.Transaction) {
	b.addTx(bc, vm.Config{}, tx)
}

// AddTxWithVMConfig adds a transaction to the generated block. If no coinbase has
// been set, the block's coinbase is set to the zero address.
// The evm interpreter can be customized with the provided vm config.
func (b *BlockGen) AddTxWithVMConfig(tx *types.Transaction, config vm.Config) {
	b.addTx(nil, config, tx)
}

// GetBalance returns the balance of the given address at the generated block.
func (b *BlockGen) GetBalance(addr common.Address) *uint256.Int {
	return b.statedb.GetBalance(addr)
}

// AddUncheckedTx forcefully adds a transaction to the block without any validation.
//
// AddUncheckedTx will cause consensus failures when used during real
// chain processing. This is best used in conjunction with raw block insertion.
func (b *BlockGen) AddUncheckedTx(tx *types.Transaction) {
	b.txs = append(b.txs, tx)
}

// Number returns the block number of the block being generated.
func (b *BlockGen) Number() *big.Int {
	return new(big.Int).Set(b.header.Number)
}

// Timestamp returns the timestamp of the block being generated.
func (b *BlockGen) Timestamp() uint64 {
	return b.header.Time
}

// BaseFee returns the EIP-1559 base fee of the block being generated.
func (b *BlockGen) BaseFee() *big.Int {
	return new(big.Int).Set(b.header.BaseFee)
}

// Gas returns the amount of gas left in the current block.
func (b *BlockGen) Gas() uint64 {
	return b.header.GasLimit - b.header.GasUsed
}

// Signer returns a valid signer instance for the current block.
func (b *BlockGen) Signer() types.Signer {
	return types.MakeSigner(b.cm.config, b.header.Number, b.header.Time)
}

// AddUncheckedReceipt forcefully adds a receipts to the block without a
// backing transaction.
//
// AddUncheckedReceipt will cause consensus failures when used during real
// chain processing. This is best used in conjunction with raw block insertion.
func (b *BlockGen) AddUncheckedReceipt(receipt *types.Receipt) {
	b.receipts = append(b.receipts, receipt)
}

// TxNonce returns the next valid transaction nonce for the
// account at addr. It panics if the account does not exist.
func (b *BlockGen) TxNonce(addr common.Address) uint64 {
	if !b.statedb.Exist(addr) {
		panic("account does not exist")
	}
	return b.statedb.GetNonce(addr)
}

// AddUncle adds an uncle header to the generated block.
func (b *BlockGen) AddUncle(h *types.Header) {
	b.uncles = append(b.uncles, h)
}

// PrevBlock returns a previously generated block by number. It panics if
// num is greater or equal to the number of the block being generated.
// For index -1, PrevBlock returns the parent block given to GenerateChain.
func (b *BlockGen) PrevBlock(index int) *types.Block {
	if index >= b.i {
		panic(fmt.Errorf("block index %d out of range (%d,%d)", index, -1, b.i))
	}
	if index == -1 {
		return b.cm.bottom
	}
	return b.cm.chain[index]
}

// OffsetTime modifies the time instance of a block, implicitly changing its
// associated difficulty. It's useful to test scenarios where forking is not
// tied to chain length directly.
func (b *BlockGen) OffsetTime(seconds int64) {
	b.header.Time += uint64(seconds)
	if b.header.Time <= b.cm.bottom.Header().Time {
		panic("block time out of range")
	}
	b.header.Difficulty = b.engine.CalcDifficulty(b.cm, b.header.Time, b.parent.Header())
}

// SetOnBlockGenerated sets a callback function to be invoked after each block is generated
func (b *BlockGen) SetOnBlockGenerated(onBlockGenerated func(*types.Block)) {
	b.onBlockGenerated = onBlockGenerated
}

// GenerateChain creates a chain of n blocks. The first block's
// parent will be the provided parent. db is used to store
// intermediate states and should contain the parent's state trie.
//
// The generator function is called with a new block generator for
// every block. Any transactions and uncles added to the generator
// become part of the block. If gen is nil, the blocks will be empty
// and their coinbase will be the zero address.
//
// Blocks created by GenerateChain do not contain valid proof of work
// values. Inserting them into BlockChain requires use of FakePow or
// a similar non-validating proof of work implementation.
func GenerateChain(config *params.ChainConfig, parent *types.Block, engine consensus.Engine, db ethdb.Database, n int, gap uint64, gen func(int, *BlockGen)) ([]*types.Block, []types.Receipts, error) {
	if config == nil {
		config = params.TestChainConfig
	}
	if engine == nil {
		panic("nil consensus engine")
	}
	cm := newChainMaker(parent, config, engine)

	genblock := func(i int, parent *types.Block, triedb *triedb.Database, statedb *state.StateDB) (*types.Block, types.Receipts, error) {
		b := &BlockGen{i: i, cm: cm, parent: parent, statedb: statedb, engine: engine}
		b.header = cm.makeHeader(parent, gap, statedb, b.engine)

		err := ApplyUpgrades(config, &parent.Header().Time, b, statedb)
		if err != nil {
			return nil, nil, fmt.Errorf("failed to configure precompiles %w", err)
		}

		// Execute any user modifications to the block
		if gen != nil {
			gen(i, b)
		}
		// Finalize and seal the block
		block, err := b.engine.FinalizeAndAssemble(cm, b.header, parent.Header(), statedb, b.txs, b.uncles, b.receipts)
		if err != nil {
			return nil, nil, fmt.Errorf("Failed to finalize and assemble block at index %d: %w", i, err)
		}

		// Write state changes to db
		root, err := statedb.Commit(b.header.Number.Uint64(), config.IsEIP158(b.header.Number))
		if err != nil {
			panic(fmt.Sprintf("state write error: %v", err))
		}
		if err = triedb.Commit(root, false); err != nil {
			panic(fmt.Sprintf("trie write error: %v", err))
		}
		if b.onBlockGenerated != nil {
			b.onBlockGenerated(block)
		}
		return block, b.receipts, nil
	}

	// Forcibly use hash-based state scheme for retaining all nodes in disk.
	triedb := triedb.NewDatabase(db, triedb.HashDefaults)
	defer triedb.Close()

	for i := 0; i < n; i++ {
		statedb, err := state.New(parent.Root(), state.NewDatabaseWithNodeDB(db, triedb), nil)
		if err != nil {
			return nil, nil, err
		}
		block, receipts, err := genblock(i, parent, triedb, statedb)
		if err != nil {
			return nil, nil, err
		}

		// Post-process the receipts.
		// Here we assign the final block hash and other info into the receipt.
		// In order for DeriveFields to work, the transaction and receipt lists need to be
		// of equal length. If AddUncheckedTx or AddUncheckedReceipt are used, there will be
		// extra ones, so we just trim the lists here.
		receiptsCount := len(receipts)
		txs := block.Transactions()
		if len(receipts) > len(txs) {
			receipts = receipts[:len(txs)]
		} else if len(receipts) < len(txs) {
			txs = txs[:len(receipts)]
		}
		var blobGasPrice *big.Int
		if block.ExcessBlobGas() != nil {
			blobGasPrice = eip4844.CalcBlobFee(*block.ExcessBlobGas())
		}
		if err := receipts.DeriveFields(config, block.Hash(), block.NumberU64(), block.Time(), block.BaseFee(), blobGasPrice, txs); err != nil {
			panic(err)
		}

		// Re-expand to ensure all receipts are returned.
		receipts = receipts[:receiptsCount]

		// Advance the chain.
		cm.add(block, receipts)
		parent = block
	}
	return cm.chain, cm.receipts, nil
}

// GenerateChainWithGenesis is a wrapper of GenerateChain which will initialize
// genesis block to database first according to the provided genesis specification
// then generate chain on top.
func GenerateChainWithGenesis(genesis *Genesis, engine consensus.Engine, n int, gap uint64, gen func(int, *BlockGen)) (ethdb.Database, []*types.Block, []types.Receipts, error) {
	db := rawdb.NewMemoryDatabase()
	triedb := triedb.NewDatabase(db, triedb.HashDefaults)
	defer triedb.Close()
	_, err := genesis.Commit(db, triedb)
	if err != nil {
		return nil, nil, nil, err
	}
	blocks, receipts, err := GenerateChain(genesis.Config, genesis.ToBlock(), engine, db, n, gap, gen)
	return db, blocks, receipts, err
}

func (cm *chainMaker) makeHeader(parent *types.Block, gap uint64, state *state.StateDB, engine consensus.Engine) *types.Header {
	time := parent.Time() + gap // block time is fixed at [gap] seconds

	var gasLimit uint64
	configExtra := params.GetExtra(cm.config)
	if configExtra.IsCortina(time) {
		gasLimit = params.CortinaGasLimit
	} else if configExtra.IsApricotPhase1(time) {
		gasLimit = params.ApricotPhase1GasLimit
	} else {
		gasLimit = CalcGasLimit(parent.GasUsed(), parent.GasLimit(), parent.GasLimit(), parent.GasLimit())
	}

	header := &types.Header{
		Root:       state.IntermediateRoot(cm.config.IsEIP158(parent.Number())),
		ParentHash: parent.Hash(),
		Coinbase:   parent.Coinbase(),
		Difficulty: engine.CalcDifficulty(cm, time, parent.Header()),
		GasLimit:   gasLimit,
		Number:     new(big.Int).Add(parent.Number(), common.Big1),
		Time:       time,
	}
<<<<<<< HEAD
	if configExtra.IsApricotPhase3(time) {
		var err error
		header.Extra, header.BaseFee, err = dummy.CalcBaseFee(cm.config, parent.Header(), time)
		if err != nil {
			panic(err)
		}
=======

	var err error
	header.Extra, err = dummy.CalcExtraPrefix(cm.config, parent.Header(), time)
	if err != nil {
		panic(err)
>>>>>>> 2e4e6bd8
	}
	header.BaseFee, err = dummy.CalcBaseFee(cm.config, parent.Header(), time)
	if err != nil {
		panic(err)
	}

	if cm.config.IsCancun(header.Number, header.Time) {
		var (
			parentExcessBlobGas uint64
			parentBlobGasUsed   uint64
		)
		if parent.ExcessBlobGas() != nil {
			parentExcessBlobGas = *parent.ExcessBlobGas()
			parentBlobGasUsed = *parent.BlobGasUsed()
		}
		excessBlobGas := eip4844.CalcExcessBlobGas(parentExcessBlobGas, parentBlobGasUsed)
		header.ExcessBlobGas = &excessBlobGas
		header.BlobGasUsed = new(uint64)
		header.ParentBeaconRoot = new(common.Hash)
	}
	return header
}

// chainMaker contains the state of chain generation.
type chainMaker struct {
	bottom      *types.Block
	engine      consensus.Engine
	config      *params.ChainConfig
	chain       []*types.Block
	chainByHash map[common.Hash]*types.Block
	receipts    []types.Receipts
}

func newChainMaker(bottom *types.Block, config *params.ChainConfig, engine consensus.Engine) *chainMaker {
	return &chainMaker{
		bottom:      bottom,
		config:      config,
		engine:      engine,
		chainByHash: make(map[common.Hash]*types.Block),
	}
}

func (cm *chainMaker) add(b *types.Block, r []*types.Receipt) {
	cm.chain = append(cm.chain, b)
	cm.chainByHash[b.Hash()] = b
	cm.receipts = append(cm.receipts, r)
}

func (cm *chainMaker) blockByNumber(number uint64) *types.Block {
	if number == cm.bottom.NumberU64() {
		return cm.bottom
	}
	cur := cm.CurrentHeader().Number.Uint64()
	lowest := cm.bottom.NumberU64() + 1
	if number < lowest || number > cur {
		return nil
	}
	return cm.chain[number-lowest]
}

// ChainReader/ChainContext implementation

// Config returns the chain configuration (for consensus.ChainReader).
func (cm *chainMaker) Config() *params.ChainConfig {
	return cm.config
}

// Engine returns the consensus engine (for ChainContext).
func (cm *chainMaker) Engine() consensus.Engine {
	return cm.engine
}

func (cm *chainMaker) CurrentHeader() *types.Header {
	if len(cm.chain) == 0 {
		return cm.bottom.Header()
	}
	return cm.chain[len(cm.chain)-1].Header()
}

func (cm *chainMaker) GetHeaderByNumber(number uint64) *types.Header {
	b := cm.blockByNumber(number)
	if b == nil {
		return nil
	}
	return b.Header()
}

func (cm *chainMaker) GetHeaderByHash(hash common.Hash) *types.Header {
	b := cm.chainByHash[hash]
	if b == nil {
		return nil
	}
	return b.Header()
}

func (cm *chainMaker) GetHeader(hash common.Hash, number uint64) *types.Header {
	return cm.GetHeaderByNumber(number)
}

func (cm *chainMaker) GetBlock(hash common.Hash, number uint64) *types.Block {
	return cm.blockByNumber(number)
}<|MERGE_RESOLUTION|>--- conflicted
+++ resolved
@@ -392,20 +392,11 @@
 		Number:     new(big.Int).Add(parent.Number(), common.Big1),
 		Time:       time,
 	}
-<<<<<<< HEAD
-	if configExtra.IsApricotPhase3(time) {
-		var err error
-		header.Extra, header.BaseFee, err = dummy.CalcBaseFee(cm.config, parent.Header(), time)
-		if err != nil {
-			panic(err)
-		}
-=======
 
 	var err error
 	header.Extra, err = dummy.CalcExtraPrefix(cm.config, parent.Header(), time)
 	if err != nil {
 		panic(err)
->>>>>>> 2e4e6bd8
 	}
 	header.BaseFee, err = dummy.CalcBaseFee(cm.config, parent.Header(), time)
 	if err != nil {
